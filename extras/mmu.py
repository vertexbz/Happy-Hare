# Happy Hare MMU Software
# Main module
#
# Copyright (C) 2022  moggieuk#6538 (discord)
#                     moggieuk@hotmail.com
#
# Inspired by original ERCF software
#
# (\_/)
# ( *,*)
# (")_(") MMU Ready
#
# This file may be distributed under the terms of the GNU GPLv3 license.
#
import logging, logging.handlers, threading, queue, time, contextlib
import math, os.path, re
from random import randint
import chelper

# Forward all messages through a queue (polled by background thread)
class QueueHandler(logging.Handler):
    def __init__(self, queue):
        logging.Handler.__init__(self)
        self.queue = queue

    def emit(self, record):
        try:
            self.format(record)
            record.msg = record.message
            record.args = None
            record.exc_info = None
            self.queue.put_nowait(record)
        except Exception:
            self.handleError(record)

# Poll log queue on background thread and log each message to logfile
class QueueListener(logging.handlers.TimedRotatingFileHandler):
    def __init__(self, filename):
        logging.handlers.TimedRotatingFileHandler.__init__(
            self, filename, when='midnight', backupCount=5)
        self.bg_queue = queue.Queue()
        self.bg_thread = threading.Thread(target=self._bg_thread)
        self.bg_thread.start()

    def _bg_thread(self):
        while True:
            record = self.bg_queue.get(True)
            if record is None:
                break
            self.handle(record)

    def stop(self):
        self.bg_queue.put_nowait(None)
        self.bg_thread.join()

# Class to improve formatting of multi-line messages
class MultiLineFormatter(logging.Formatter):
    def format(self, record):
        indent = ' ' * 9
        lines = super(MultiLineFormatter, self).format(record)
        return lines.replace('\n', '\n' + indent)

# Mmu exception error class
class MmuError(Exception):
    pass

# Main klipper module
class Mmu:
    BOOT_DELAY = 1.5            # Delay before running bootup tasks

    LONG_MOVE_THRESHOLD = 70.   # This is also the initial move to load past encoder

    # Calibration steps
    CALIBRATED_GEAR     = 0b00001
    CALIBRATED_ENCODER  = 0b00010
    CALIBRATED_SELECTOR = 0b00100
    CALIBRATED_BOWDEN   = 0b01000
    CALIBRATED_GATES    = 0b10000
    CALIBRATED_ALL      = 0b01111 # Calibrated gates is optional

    SERVO_MOVE_STATE = 2 # NEW V2
    SERVO_DOWN_STATE = 1
    SERVO_UP_STATE = 0
    SERVO_UNKNOWN_STATE = -1

    TOOL_GATE_UNKNOWN = -1
    TOOL_GATE_BYPASS = -2

    GATE_UNKNOWN = -1
    GATE_EMPTY = 0
    GATE_AVAILABLE = 1 # Available to load from either buffer or spool
    GATE_AVAILABLE_FROM_BUFFER = 2

    FILAMENT_POS_UNKNOWN = -1
    FILAMENT_POS_UNLOADED = 0
    FILAMENT_POS_START_BOWDEN = 1
    FILAMENT_POS_IN_BOWDEN = 2
    FILAMENT_POS_END_BOWDEN = 3
    FILAMENT_POS_HOMED_EXTRUDER = 4
    FILAMENT_POS_EXTRUDER_ENTRY = 5
    FILAMENT_POS_HOMED_TS = 6
    FILAMENT_POS_IN_EXTRUDER = 7    # AKA FILAMENT_POS_PAST_TS
    FILAMENT_POS_LOADED = 8         # AKA FILAMENT_POS_HOMED_NOZZLE

    DIRECTION_LOAD = 1
    DIRECTION_UNKNOWN = 0
    DIRECTION_UNLOAD = -1

    ACTION_IDLE = 0
    ACTION_LOADING = 1
    ACTION_LOADING_EXTRUDER = 2
    ACTION_UNLOADING = 3
    ACTION_UNLOADING_EXTRUDER = 4
    ACTION_FORMING_TIP = 5
    ACTION_HEATING = 6
    ACTION_CHECKING = 7
    ACTION_HOMING = 8
    ACTION_SELECTING = 9

    # Standard endstop or pseudo endstop names
    EXTRUDER_COLLISION_ENDSTOP = "collision"
    EXTRUDER_TOUCH_ENDSTOP     = "mmu_ext_touch"
    GEAR_TOUCH_ENDSTOP         = "mmu_gear_touch"
    SELECTOR_TOUCH_ENDSTOP     = "mmu_sel_touch"
    SELECTOR_HOME_ENDSTOP      = "mmu_sel_home"

    # Vendor MMU's supported
    VENDOR_ERCF     = "ERCF"
    VENDOR_TRADRACK = "Tradrack" # In progress
    VENDOR_PRUSA    = "Prusa" # In progress

    # mmu_vars.cfg variables
    VARS_MMU_CALIB_CLOG_LENGTH      = "mmu_calibration_clog_length"
    VARS_MMU_ENABLE_ENDLESS_SPOOL   = "mmu_state_enable_endless_spool"
    VARS_MMU_ENDLESS_SPOOL_GROUPS   = "mmu_state_endless_spool_groups"
    VARS_MMU_TOOL_TO_GATE_MAP       = "mmu_state_tool_to_gate_map"
    VARS_MMU_GATE_STATUS            = "mmu_state_gate_status"
    VARS_MMU_GATE_MATERIAL          = "mmu_state_gate_material"
    VARS_MMU_GATE_COLOR             = "mmu_state_gate_color"
    VARS_MMU_GATE_SELECTED          = "mmu_state_gate_selected"
    VARS_MMU_TOOL_SELECTED          = "mmu_state_tool_selected"
    VARS_MMU_FILAMENT_POS           = "mmu_state_filament_pos"
    VARS_MMU_CALIB_BOWDEN_LENGTH    = "mmu_calibration_bowden_length"
    VARS_MMU_CALIB_PREFIX           = "mmu_calibration_"
    VARS_MMU_GATE_STATISTICS_PREFIX = "mmu_statistics_gate_"
    VARS_MMU_SWAP_STATISTICS        = "mmu_statistics_swaps"
    VARS_MMU_SELECTOR_OFFSETS       = "mmu_selector_offsets"
    VARS_MMU_SELECTOR_BYPASS        = "mmu_selector_bypass"
    VARS_MMU_ENCODER_RESOLUTION     = "mmu_encoder_resolution"
    VARS_MMU_GEAR_ROTATION_DISTANCE = "mmu_gear_rotation_distance"

    EMPTY_GATE_STATS_ENTRY = {'pauses': 0, 'loads': 0, 'load_distance': 0.0, 'load_delta': 0.0, 'unloads': 0, 'unload_distance': 0.0, 'unload_delta': 0.0, 'servo_retries': 0, 'load_failures': 0, 'unload_failures': 0}

    W3C_COLORS = ['aliceblue', 'antiquewhite', 'aqua', 'aquamarine', 'azure', 'beige', 'bisque', 'black', 'blanchedalmond', 'blue', 'blueviolet',
                  'brown', 'burlywood', 'cadetblue', 'chartreuse', 'chocolate', 'coral', 'cornflowerblue', 'cornsilk', 'crimson', 'cyan', 'darkblue',
                  'darkcyan', 'darkgoldenrod', 'darkgray', 'darkgreen', 'darkgrey', 'darkkhaki', 'darkmagenta', 'darkolivegreen', 'darkorange',
                  'darkorchid', 'darkred', 'darksalmon', 'darkseagreen', 'darkslateblue', 'darkslategray', 'darkslategrey', 'darkturquoise', 'darkviolet',
                  'deeppink', 'deepskyblue', 'dimgray', 'dimgrey', 'dodgerblue', 'firebrick', 'floralwhite', 'forestgreen', 'fuchsia', 'gainsboro',
                  'ghostwhite', 'gold', 'goldenrod', 'gray', 'green', 'greenyellow', 'grey', 'honeydew', 'hotpink', 'indianred', 'indigo', 'ivory',
                  'khaki', 'lavender', 'lavenderblush', 'lawngreen', 'lemonchiffon', 'lightblue', 'lightcoral', 'lightcyan', 'lightgoldenrodyellow',
                  'lightgray', 'lightgreen', 'lightgrey', 'lightpink', 'lightsalmon', 'lightseagreen', 'lightskyblue', 'lightslategray', 'lightslategrey',
                  'lightsteelblue', 'lightyellow', 'lime', 'limegreen', 'linen', 'magenta', 'maroon', 'mediumaquamarine', 'mediumblue', 'mediumorchid',
                  'mediumpurple', 'mediumseagreen', 'mediumslateblue', 'mediumspringgreen', 'mediumturquoise', 'mediumvioletred', 'midnightblue',
                  'mintcream', 'mistyrose', 'moccasin', 'navajowhite', 'navy', 'oldlace', 'olive', 'olivedrab', 'orange', 'orangered', 'orchid',
                  'palegoldenrod', 'palegreen', 'paleturquoise', 'palevioletred', 'papayawhip', 'peachpuff', 'peru', 'pink', 'plum', 'powderblue',
                  'purple', 'rebeccapurple', 'red', 'rosybrown', 'royalblue', 'saddlebrown', 'salmon', 'sandybrown', 'seagreen', 'seashell', 'sienna',
                  'silver', 'skyblue', 'slateblue', 'slategray', 'slategrey', 'snow', 'springgreen', 'steelblue', 'tan', 'teal', 'thistle', 'tomato',
                  'turquoise', 'violet', 'wheat', 'white', 'whitesmoke', 'yellow', 'yellowgreen']

    UPGRADE_REMINDER = "Did you upgrade? Run Happy Hare './install.sh' again to fix configuration files and read https://github.com/moggieuk/Happy-Hare/README.md"

    def __init__(self, config):
        self.config = config
        self.printer = config.get_printer()
        self.reactor = self.printer.get_reactor()
        self.estimated_print_time = None
        self.last_selector_move_time = 0
        self.gear_stepper_run_current = -1
        self.calibration_status = 0b0
        self.calibrated_bowden_length = -1
        self.ref_gear_rotation_distance = 1.

        self.printer.register_event_handler('klippy:connect', self.handle_connect)
        self.printer.register_event_handler("klippy:disconnect", self.handle_disconnect)
        self.printer.register_event_handler("klippy:ready", self.handle_ready)

        # MMU hardware (steppers, servo, encoder and optional toolhead sensor)
        self.selector_stepper = self.gear_stepper = self.mmu_extruder_stepper = self.toolhead_sensor = self.encoder_sensor = self.servo = None

        # Specific vendor build parameters / tuning
        self.mmu_vendor = config.get('mmu_vendor', self.VENDOR_ERCF)
        self.mmu_version_string = config.get('mmu_version', "1.1")
        self.mmu_version = float(re.sub("[^0-9.]", "", self.mmu_version_string))
        bmg_circ = 23.

        if self.mmu_vendor.lower() == self.VENDOR_ERCF.lower():
            if self.mmu_version >= 2.0:
                self.cad_gate0_pos = 4.0
                self.cad_gate_width = 23.05 # Triple Decky
                self.cad_bypass_offset = 5.7
                self.cad_last_gate_offset = 19.2
                self.encoder_default_resolution = bmg_circ / (2 * 12) # Binky 12 tooth disc with BMG gear

            else: # V1.1
                self.cad_gate0_pos = 4.2
                self.cad_bypass_offset = 0.
                self.cad_bypass_block_width = 6.
                self.cad_bypass_block_delta = 9.

                if "t" in self.mmu_version_string:
                    self.cad_gate_width = 23.05 # Triple Decky is wider filament block
                    self.cad_block_width = 0. # Bearing blocks are not used
                else:
                    self.cad_gate_width = 21.
                    self.cad_block_width = 5.

                if "s" in self.mmu_version_string:
                    self.cad_last_gate_offset = 1.2 # Springy has additional bump stops
                else:
                    self.cad_last_gate_offset = 2.0

                if "b" in self.mmu_version_string:
                    self.encoder_default_resolution = bmg_circ / (2 * 12) # Binky 12 tooth disc with BMG gear
                else:
                    self.encoder_default_resolution = bmg_circ / (2 * 17) # Original 17 tooth BMG gear

                # Still allow some 'cad' parameters to be customized, possibly temporary
                self.cad_bypass_block_width = config.getfloat('cad_bypass_block_width', self.cad_bypass_block_width)
            self.cal_max_gates = 12
            self.cal_tolerance = 5.0
        else:
            raise self.config.error("Support for non-ERCF systems is comming soon!")

        self.cad_gate_width = config.getfloat('cad_gate_width', self.cad_gate_width)
        self.encoder_default_resolution = config.getfloat('encoder_default_resolution', self.encoder_default_resolution)

        # Printer interaction config
        self.extruder_name = config.get('extruder', 'extruder')
        self.timeout_pause = config.getint('timeout_pause', 72000)
        self.default_idle_timeout = config.getint('default_idle_timeout', -1)
        self.disable_heater = config.getint('disable_heater', 600)
        self.default_extruder_temp = config.getfloat('default_extruder_temp', 200.)
        self.gcode_load_sequence = config.getint('gcode_load_sequence', 0)
        self.gcode_unload_sequence = config.getint('gcode_unload_sequence', 0)
        self.z_hop_height_error = config.getfloat('z_hop_height_error', 5., minval=0.)
        self.z_hop_height_toolchange = config.getfloat('z_hop_height_toolchange', 5., minval=0.)
        self.z_hop_speed = config.getfloat('z_hop_speed', 15., minval=1.)
        self.slicer_tip_park_pos = config.getfloat('slicer_tip_park_pos', 0., minval=0.)
        self.force_form_tip_standalone = config.getint('force_form_tip_standalone', 0, minval=0, maxval=1)
        self.persistence_level = config.getint('persistence_level', 0, minval=0, maxval=4)
        self.auto_calibrate_gates = config.getint('auto_calibrate_gates', 0, minval=0, maxval=1)
        self.strict_filament_recovery = config.getint('strict_filament_recovery', 0, minval=0, maxval=1)
        self.retry_tool_change_on_error = config.getint('retry_tool_change_on_error', 0, minval=0, maxval=1)

        # Internal macro overrides
        self.pause_macro = config.get('pause_macro', 'PAUSE') # PAUL - not sure I want this

        # User MMU setup
        self.mmu_num_gates = config.getint('mmu_num_gates')
        self.selector_offsets = list(config.getfloatlist('selector_offsets', []))
        self.bypass_offset = config.getfloat('selector_bypass', 0)
        self.default_tool_to_gate_map = list(config.getintlist('tool_to_gate_map', []))
        self.default_gate_status = list(config.getintlist('gate_status', []))
        self.default_gate_material = list(config.getlist('gate_material', []))
        self.default_gate_color = list(config.getlist('gate_color', []))

        # Homing, loading and unloading controls for built-in logic
        self.encoder_unload_buffer = config.getfloat('encoder_unload_buffer', 30., minval=15.)
        self.encoder_unload_max = config.getfloat('encoder_unload_max', 2 * self.encoder_unload_buffer, minval=self.encoder_unload_buffer)
        self.encoder_parking_distance = config.getfloat('encoder_parking_distance', 23., minval=12., maxval=60.)
        self.encoder_move_step_size = config.getfloat('encoder_move_step_size', 15., minval=5., maxval=25.)
        self.encoder_load_retries = config.getint('encoder_load_retries', 2, minval=1, maxval=5)

        self.bowden_num_moves = config.getint('bowden_num_moves', 1, minval=1)
        self.bowden_apply_correction = config.getint('bowden_apply_correction', 0, minval=0, maxval=1)
        self.bowden_load_tolerance = config.getfloat('bowden_load_tolerance', 10., minval=1.)
        self.bowden_unload_tolerance = config.getfloat('bowden_unload_tolerance', self.bowden_load_tolerance, minval=1.)

        self.extruder_force_homing = config.getint('extruder_force_homing', 0, minval=0, maxval=1)
        self.extruder_homing_endstop = config.get('extruder_homing_endstop', self.EXTRUDER_COLLISION_ENDSTOP)
        self.extruder_homing_max = config.getfloat('extruder_homing_max', 50., above=10.)
        self.extruder_collision_homing_step = config.getint('extruder_collision_homing_step', 3,  minval=2, maxval=5)
        self.toolhead_homing_max = config.getfloat('toolhead_homing_max', 20., minval=0.)
        self.toolhead_transition_length = config.getfloat('toolhead_transition_length', 10., minval=0., maxval=100.)
        self.toolhead_delay_servo_release = config.getfloat('toolhead_delay_servo_release', 2., minval=0., maxval=5.)
        self.toolhead_extruder_to_nozzle = config.getfloat('toolhead_extruder_to_nozzle', 0., minval=5.) # For "sensorless"
        self.toolhead_sensor_to_nozzle = config.getfloat('toolhead_sensor_to_nozzle', 0., minval=5.) # For toolhead sensor
        self.toolhead_ignore_load_error = config.getint('toolhead_ignore_load_error', 0, minval=0, maxval=1)
        self.toolhead_sync_load = config.getint('toolhead_sync_load', 0, minval=0, maxval=1)
        self.toolhead_sync_unload = config.getint('toolhead_sync_unload', 0, minval=0, maxval=1)

        # Extra Gear/Extruder synchronization controls
        self.sync_to_extruder = config.getint('sync_to_extruder', 0, minval=0, maxval=1)
        self.sync_form_tip = config.getint('sync_form_tip', 0, minval=0, maxval=1)

        # Servo control
        self.servo_down_angle = config.getfloat('servo_down_angle')
        self.servo_up_angle = config.getfloat('servo_up_angle')
        self.servo_move_angle = config.getfloat('servo_move_angle', self.servo_up_angle)
        self.servo_duration = config.getfloat('servo_duration', 0.2, minval=0.1)
        self.servo_active_down = config.getint('servo_active_down', 0, minval=0, maxval=1)

        # TMC current control
        self.extruder_homing_current = config.getint('extruder_homing_current', 50, minval=10, maxval=100)
        self.extruder_form_tip_current = config.getint('extruder_form_tip_current', 100, minval=100, maxval=150)
        self.sync_gear_current = config.getint('sync_gear_current', 50, minval=10, maxval=100)

        # Speeds and accelaration
        self.gear_short_move_speed = config.getfloat('gear_short_move_speed', 60., minval=1.)
        self.gear_from_buffer_speed = config.getfloat('gear_from_buffer_speed', 150., minval=1.)
        self.gear_from_spool_speed = config.getfloat('gear_from_spool_speed', 60, minval=1.)
        self.gear_homing_speed = config.getfloat('gear_homing_speed', 50, minval=1.)
        self.extruder_homing_speed = config.getfloat('extruder_homing_speed', 15, minval=1.)
        self.extruder_load_speed = config.getfloat('extruder_load_speed', 15, minval=1.)
        self.extruder_unload_speed = config.getfloat('extruder_unload_speed', 15, minval=1.)
        self.extruder_sync_load_speed = config.getfloat('extruder_sync_load_speed', 15., minval=1.)
        self.extruder_sync_unload_speed = config.getfloat('extruder_sync_unload_speed', 15., minval=1.)
        self.extruder_accel = config.getfloat('extruder_accel', 1000, minval=100.) # For when not synced to toolhead
        self.gear_buzz_accel = config.getfloat('gear_buzz_accel', 2000, minval=100.)
        # Selector speeds
        self.selector_move_speed = config.getfloat('selector_move_speed', 200, minval=1.)
        self.selector_homing_speed = config.getfloat('selector_homing_speed', 100, minval=1.)
        self.selector_touch_speed = config.getfloat('selector_touch_speed', 60, minval=1.)

        # Optional features
        self.selector_touch_enable = config.getint('selector_touch_enable', 1, minval=0, maxval=1)
        self.enable_clog_detection = config.getint('enable_clog_detection', 2, minval=0, maxval=2)
        self.default_enable_endless_spool = config.getint('enable_endless_spool', 0, minval=0, maxval=1)
        self.default_endless_spool_groups = list(config.getintlist('endless_spool_groups', []))
        self.tool_extrusion_multipliers = []
        self.tool_speed_multipliers = []

        # Logging
        self.log_level = config.getint('log_level', 1, minval=0, maxval=4)
        self.log_file_level = config.getint('log_file_level', 3, minval=-1, maxval=4)
        self.log_statistics = config.getint('log_statistics', 0, minval=0, maxval=1)
        self.log_visual = config.getint('log_visual', 1, minval=0, maxval=2)
        self.log_startup_status = config.getint('log_startup_status', 1, minval=0, maxval=2)

        # The following lists are the defaults (when reset) and will be overriden by values in mmu_vars.cfg

        # Endless spool groups
        self.enable_endless_spool = self.default_enable_endless_spool
        if len(self.default_endless_spool_groups) > 0:
            if self.enable_endless_spool == 1 and len(self.default_endless_spool_groups) != self.mmu_num_gates:
                raise self.config.error("endless_spool_groups has a different number of values than the number of gates")
        else:
            for i in range(self.mmu_num_gates):
                self.default_endless_spool_groups.append(i)
        self.endless_spool_groups = list(self.default_endless_spool_groups)

        # Status (availability of filament) at each gate
        if len(self.default_gate_status) > 0:
            if not len(self.default_gate_status) == self.mmu_num_gates:
                raise self.config.error("gate_status has different number of values than the number of gates")
        else:
            for i in range(self.mmu_num_gates):
                self.default_gate_status.append(self.GATE_UNKNOWN)
        self.gate_status = list(self.default_gate_status)

        # Filmament material at each gate
        if len(self.default_gate_material) > 0:
            if not len(self.default_gate_material) == self.mmu_num_gates:
                raise self.config.error("gate_material has different number of entries than the number of gates")
        else:
            for i in range(self.mmu_num_gates):
                self.default_gate_material.append("")
        self.gate_material = list(self.default_gate_material)

        # Filmament color at each gate
        if len(self.default_gate_color) > 0:
            if not len(self.default_gate_color) == self.mmu_num_gates:
                raise self.config.error("gate_color has different number of entries than the number of gates")
        else:
            for i in range(self.mmu_num_gates):
                self.default_gate_color.append("")
        self.gate_color = list(self.default_gate_color)

        # Tool to gate mapping
        if len(self.default_tool_to_gate_map) > 0:
            if not len(self.default_tool_to_gate_map) == self.mmu_num_gates:
                raise self.config.error("tool_to_gate_map has different number of values than the number of gates")
        else:
            for i in range(self.mmu_num_gates):
                self.default_tool_to_gate_map.append(i)
        self.tool_to_gate_map = list(self.default_tool_to_gate_map)

<<<<<<< HEAD
        # Initialize state
=======
        # Tool speed and extrusion multipliers
        for i in range(self.mmu_num_gates):
            self.tool_extrusion_multipliers.append(1.)
            self.tool_speed_multipliers.append(1.)

        # Initialize state and statistics variables
>>>>>>> b86b6aec
        self._initialize_state()
        self._reset_statistics()

        # Logging
        self.queue_listener = None
        self.mmu_logger = None

        # Register GCODE commands
        self.gcode = self.printer.lookup_object('gcode')
        self.gcode_move = self.printer.load_object(config, 'gcode_move')

        # Logging and Stats
        self.gcode.register_command('MMU_RESET', self.cmd_MMU_RESET, desc = self.cmd_MMU_RESET_help)
        self.gcode.register_command('MMU_STATS', self.cmd_MMU_STATS, desc = self.cmd_MMU_STATS_help)
        self.gcode.register_command('MMU_STATUS', self.cmd_MMU_STATUS, desc = self.cmd_MMU_STATUS_help)

        # Calibration
        self.gcode.register_command('MMU_CALIBRATE_GEAR', self.cmd_MMU_CALIBRATE_GEAR, desc=self.cmd_MMU_CALIBRATE_GEAR_help)
        self.gcode.register_command('MMU_CALIBRATE_ENCODER', self.cmd_MMU_CALIBRATE_ENCODER, desc=self.cmd_MMU_CALIBRATE_ENCODER_help)
        self.gcode.register_command('MMU_CALIBRATE_SELECTOR', self.cmd_MMU_CALIBRATE_SELECTOR, desc = self.cmd_MMU_CALIBRATE_SELECTOR_help)
        self.gcode.register_command('MMU_CALIBRATE_BOWDEN', self.cmd_MMU_CALIBRATE_BOWDEN, desc = self.cmd_MMU_CALIBRATE_BOWDEN_help)
        self.gcode.register_command('MMU_CALIBRATE_GATES', self.cmd_MMU_CALIBRATE_GATES, desc = self.cmd_MMU_CALIBRATE_GATES_help)

        # Servo and motor control
        self.gcode.register_command('MMU_SERVO', self.cmd_MMU_SERVO, desc = self.cmd_MMU_SERVO_help)
        self.gcode.register_command('MMU_MOTORS_OFF', self.cmd_MMU_MOTORS_OFF, desc = self.cmd_MMU_MOTORS_OFF_help)
        self.gcode.register_command('MMU_SYNC_GEAR_MOTOR', self.cmd_MMU_SYNC_GEAR_MOTOR, desc=self.cmd_MMU_SYNC_GEAR_MOTOR_help)

        # Core MMU functionality
        self.gcode.register_command('MMU', self.cmd_MMU, desc = self.cmd_MMU_help)
        self.gcode.register_command('_MMU_PRINT_START', self.cmd_MMU_PRINT_START, desc = self.cmd_MMU_PRINT_START_help) # Automatically called if printing from virtual SD-card
        self.gcode.register_command('_MMU_PRINT_END', self.cmd_MMU_PRINT_END, desc = self.cmd_MMU_PRINT_END_help) # Automatically called if printing from virtual SD-card
        self.gcode.register_command('MMU_HELP', self.cmd_MMU_HELP, desc = self.cmd_MMU_HELP_help)
        self.gcode.register_command('MMU_ENCODER', self.cmd_MMU_ENCODER, desc = self.cmd_MMU_ENCODER_help)
        self.gcode.register_command('MMU_HOME', self.cmd_MMU_HOME, desc = self.cmd_MMU_HOME_help)
        self.gcode.register_command('MMU_SELECT', self.cmd_MMU_SELECT, desc = self.cmd_MMU_SELECT_help)
        self.gcode.register_command('MMU_PRELOAD', self.cmd_MMU_PRELOAD, desc = self.cmd_MMU_PRELOAD_help)
        self.gcode.register_command('MMU_SELECT_BYPASS', self.cmd_MMU_SELECT_BYPASS, desc = self.cmd_MMU_SELECT_BYPASS_help)
        self.gcode.register_command('MMU_CHANGE_TOOL', self.cmd_MMU_CHANGE_TOOL, desc = self.cmd_MMU_CHANGE_TOOL_help)
        # TODO currently not registered directly as Tx commands because not visable by Mainsail/Fluuid
        #for tool in range(self.mmu_num_gates):
        #    self.gcode.register_command('T%d' % tool, self.cmd_MMU_CHANGE_TOOL, desc = "Change to tool T%d" % tool)
        self.gcode.register_command('MMU_LOAD', self.cmd_MMU_LOAD, desc=self.cmd_MMU_LOAD_help)
        self.gcode.register_command('MMU_EJECT', self.cmd_MMU_EJECT, desc = self.cmd_MMU_EJECT_help)
        self.gcode.register_command('MMU_PAUSE', self.cmd_MMU_PAUSE, desc = self.cmd_MMU_PAUSE_help)
        self.gcode.register_command('MMU_UNLOCK', self.cmd_MMU_UNLOCK, desc = self.cmd_MMU_UNLOCK_help)
        self.gcode.register_command('MMU_RECOVER', self.cmd_MMU_RECOVER, desc = self.cmd_MMU_RECOVER_help)

        # User Setup and Testing
        self.gcode.register_command('MMU_TEST_BUZZ_MOTOR', self.cmd_MMU_TEST_BUZZ_MOTOR, desc=self.cmd_MMU_TEST_BUZZ_MOTOR_help)
        self.gcode.register_command('MMU_TEST_GRIP', self.cmd_MMU_TEST_GRIP, desc = self.cmd_MMU_TEST_GRIP_help)
        self.gcode.register_command('MMU_TEST_LOAD', self.cmd_MMU_TEST_LOAD, desc=self.cmd_MMU_TEST_LOAD_help)
        self.gcode.register_command('MMU_TEST_MOVE', self.cmd_MMU_TEST_MOVE, desc = self.cmd_MMU_TEST_MOVE_help)
        self.gcode.register_command('MMU_TEST_HOMING_MOVE', self.cmd_MMU_TEST_HOMING_MOVE, desc = self.cmd_MMU_TEST_HOMING_MOVE_help)
        self.gcode.register_command('MMU_TEST_TRACKING', self.cmd_MMU_TEST_TRACKING, desc=self.cmd_MMU_TEST_TRACKING_help)
        self.gcode.register_command('MMU_TEST_CONFIG', self.cmd_MMU_TEST_CONFIG, desc = self.cmd_MMU_TEST_CONFIG_help)
        self.gcode.register_command('MMU_TEST_ENCODER_RUNOUT', self.cmd_MMU_ENCODER_RUNOUT, desc = self.cmd_MMU_ENCODER_RUNOUT_help)

        # Soak Testing
        self.gcode.register_command('MMU_SOAKTEST_SELECTOR', self.cmd_MMU_SOAKTEST_SELECTOR, desc = self.cmd_MMU_SOAKTEST_SELECTOR_help)
        self.gcode.register_command('MMU_SOAKTEST_LOAD_SEQUENCE', self.cmd_MMU_SOAKTEST_LOAD_SEQUENCE, desc = self.cmd_MMU_SOAKTEST_LOAD_SEQUENCE_help)

        # Runout, TTG and Endless spool
        self.gcode.register_command('__MMU_ENCODER_RUNOUT', self.cmd_MMU_ENCODER_RUNOUT, desc = self.cmd_MMU_ENCODER_RUNOUT_help) # Internal
        #self.gcode.register_command('__MMU_ENCODER_INSERT', self.cmd_MMU_ENCODER_INSERT, desc = self.cmd_MMU_ENCODER_INSERT_help) # TODO Internal
        self.gcode.register_command('MMU_REMAP_TTG', self.cmd_MMU_REMAP_TTG, desc = self.cmd_MMU_REMAP_TTG_help)
        self.gcode.register_command('MMU_SET_GATE_MAP', self.cmd_MMU_SET_GATE_MAP, desc = self.cmd_MMU_SET_GATE_MAP_help)
        self.gcode.register_command('MMU_ENDLESS_SPOOL', self.cmd_MMU_ENDLESS_SPOOL, desc = self.cmd_MMU_ENDLESS_SPOOL_help)
        self.gcode.register_command('MMU_CHECK_GATES', self.cmd_MMU_CHECK_GATES, desc = self.cmd_MMU_CHECK_GATES_help)
        self.gcode.register_command('MMU_TOOL_OVERRIDES', self.cmd_MMU_TOOL_OVERRIDES, desc = self.cmd_MMU_TOOL_OVERRIDES_help)

        # For use in user controlled load and unload macros
        self.gcode.register_command('MMU_FORM_TIP', self.cmd_MMU_FORM_TIP, desc = self.cmd_MMU_FORM_TIP_help)
        self.gcode.register_command('_MMU_STEP_LOAD_ENCODER', self.cmd_MMU_STEP_LOAD_ENCODER, desc = self.cmd_MMU_STEP_LOAD_ENCODER_help)
        self.gcode.register_command('_MMU_STEP_UNLOAD_ENCODER', self.cmd_MMU_STEP_UNLOAD_ENCODER, desc = self.cmd_MMU_STEP_UNLOAD_ENCODER_help)
        #self.gcode.register_command('_MMU_STEP_LOAD_GATE', self.cmd_MMU_STEP_LOAD_GATE, desc = self.cmd_MMU_STEP_LOAD_GATE_help) # TODO Tradrack
        self.gcode.register_command('_MMU_STEP_LOAD_BOWDEN', self.cmd_MMU_STEP_LOAD_BOWDEN, desc = self.cmd_MMU_STEP_LOAD_BOWDEN_help)
        self.gcode.register_command('_MMU_STEP_UNLOAD_BOWDEN', self.cmd_MMU_STEP_UNLOAD_BOWDEN, desc = self.cmd_MMU_STEP_UNLOAD_BOWDEN_help)
        self.gcode.register_command('_MMU_STEP_HOME_EXTRUDER', self.cmd_MMU_STEP_HOME_EXTRUDER, desc = self.cmd_MMU_STEP_HOME_EXTRUDER_help)
        self.gcode.register_command('_MMU_STEP_LOAD_TOOLHEAD', self.cmd_MMU_STEP_LOAD_TOOLHEAD, desc = self.cmd_MMU_STEP_LOAD_TOOLHEAD_help)
        self.gcode.register_command('_MMU_STEP_UNLOAD_TOOLHEAD', self.cmd_MMU_STEP_UNLOAD_TOOLHEAD, desc = self.cmd_MMU_STEP_UNLOAD_TOOLHEAD_help)
        self.gcode.register_command('_MMU_STEP_HOMING_MOVE', self.cmd_MMU_STEP_HOMING_MOVE, desc = self.cmd_MMU_STEP_HOMING_MOVE_help)
        self.gcode.register_command('_MMU_STEP_MOVE', self.cmd_MMU_STEP_MOVE, desc = self.cmd_MMU_STEP_MOVE_help)
        self.gcode.register_command('_MMU_STEP_SET_FILAMENT', self.cmd_MMU_STEP_SET_FILAMENT, desc = self.cmd_MMU_STEP_SET_FILAMENT_help)

        # We setup MMU hardware during configuration since some hardware like endstop requires
        # configuration during the MCU config phase, which happens before klipper connection
        # This assumes that the hardware configuartion appears before the `[mmu]` section
        # the installer by default already guarantees this order
        self._setup_mmu_hardware(config)

    def _setup_logging(self):
        # Setup background file based logging before logging any messages
        if self.log_file_level >= 0:
            logfile_path = self.printer.start_args['log_file']
            dirname = os.path.dirname(logfile_path)
            if dirname is None:
                mmu_log = '/tmp/mmu.log'
            else:
                mmu_log = dirname + '/mmu.log'
            self._log_debug("mmu_log=%s" % mmu_log)
            self.queue_listener = QueueListener(mmu_log)
            self.queue_listener.setFormatter(MultiLineFormatter('%(asctime)s %(message)s', datefmt='%H:%M:%S'))
            queue_handler = QueueHandler(self.queue_listener.bg_queue)
            self.mmu_logger = logging.getLogger('mmu')
            self.mmu_logger.setLevel(logging.INFO)
            self.mmu_logger.addHandler(queue_handler)

    def _setup_mmu_hardware(self, config):
        self._log_debug("MMU Hardware Initialization -------------------------------")
        self.mmu_hardware = self.printer.lookup_object('mmu_hardware', None)

        # Selector h/w setup ------
        for manual_stepper in self.printer.lookup_objects('manual_mh_stepper'):
            stepper_name = manual_stepper[1].get_steppers()[0].get_name()
            if stepper_name == 'manual_mh_stepper selector_stepper':
                self.selector_stepper = manual_stepper[1]
        if self.selector_stepper is None:
            raise self.config.error("Missing [manual_mh_stepper selector_stepper] section in mmu_hardware.cfg")

        # Find the pyhysical (homing) selector endstop
        self.selector_endstop = self.selector_stepper.get_endstop(self.SELECTOR_HOME_ENDSTOP)
        if self.selector_endstop is None:
            for name in self.selector_stepper.get_endstop_names():
                if not self.selector_stepper.is_endstop_virtual(name):
                    self.selector_endstop = self.selector_stepper.get_endstop(name)
                    break
        if self.selector_endstop is None:
            raise self.config.error("Physical homing endstop not found for selector_stepper")

        # If user didn't configure a default endstop do it here. Mimimizes config differences
        if 'default' not in self.selector_stepper.get_endstop_names():
            self.selector_stepper.activate_endstop(self.SELECTOR_HOME_ENDSTOP)
        self.selector_touch = self.SELECTOR_TOUCH_ENDSTOP in self.selector_stepper.get_endstop_names() and self.selector_touch_enable

        # Gear h/w setup ------
        for manual_stepper in self.printer.lookup_objects('manual_extruder_stepper'):
            stepper_name = manual_stepper[1].get_steppers()[0].get_name()
            if stepper_name == 'manual_extruder_stepper gear_stepper':
                self.gear_stepper = manual_stepper[1]
            if stepper_name == "manual_extruder_stepper extruder":
                self.mmu_extruder_stepper = manual_stepper[1]
        if self.gear_stepper is None:
            raise self.config.error("Missing [manual_extruder_stepper gear_stepper] definition in mmu_hardware.cfg\n%s" % self.UPGRADE_REMINDER)
        if self.mmu_extruder_stepper is None:
            raise self.config.error("Missing [manual_extruder_stepper extruder] definition in mmu_hardware.cfg\n%s" % self.UPGRADE_REMINDER)

        # Optional toolhead sensor (assumed to be after extruder gears)
        self.toolhead_sensor = self.printer.lookup_object("filament_switch_sensor toolhead_sensor", None)
        if self.toolhead_sensor:
            self.toolhead_sensor.runout_helper.runout_pause = False # With MMU this must not pause nor call user defined macros
            toolhead_sensor_pin = self.config.getsection("filament_switch_sensor toolhead_sensor").get("switch_pin")

            # Add toolhead sensor pin as an extra endstop for gear_stepper
            ppins = self.printer.lookup_object('pins')
            pin_params = ppins.parse_pin(toolhead_sensor_pin, True, True)
            share_name = "%s:%s" % (pin_params['chip_name'], pin_params['pin'])
            ppins.allow_multi_use_pin(share_name)
            mcu_endstop = self.gear_stepper._add_endstop(toolhead_sensor_pin, "mmu_toolhead")

            # Finally we might want to home the extruder to toolhead sensor in isolation
            self.mmu_extruder_stepper._add_endstop(toolhead_sensor_pin, "mmu_toolhead", register=False)

        # To allow for homing moves on extruder synced with gear and gear synced with extruder we need
        # each to share each others endstops
        for en in self.mmu_extruder_stepper.get_endstop_names():
            mcu_es = self.mmu_extruder_stepper.get_endstop(en)
            for s in self.gear_stepper.steppers:
                mcu_es.add_stepper(s)
        for en in self.gear_stepper.get_endstop_names():
            mcu_es = self.gear_stepper.get_endstop(en)
            for s in self.mmu_extruder_stepper.steppers:
                mcu_es.add_stepper(s)

        # Get servo and encoder setup -----
        self.servo = self.printer.lookup_object('mmu_servo mmu_servo', None)
        if not self.servo:
            raise self.config.error("Missing [mmu_servo] definition in mmu_hardware.cfg\n%s" % self.UPGRADE_REMINDER)
        self.encoder_sensor = self.printer.lookup_object('mmu_encoder mmu_encoder', None)
        if not self.encoder_sensor:
            #raise self.config.error("Missing [mmu_encoder] definition in mmu_hardware.cfg\n%s" % self.UPGRADE_REMINDER)
            # MMU logging not set up so use main klippy logger
            logging.warn("No [mmu_encoder] definition found in mmu_hardware.cfg. Assuming encoder is not available")

    def handle_connect(self):
        self._setup_logging()
        self.toolhead = self.printer.lookup_object('toolhead')

        # See if we have a TMC controller capable of current control for filament collision detection and syncing
        # on gear_stepper and tip forming on extruder
        self.selector_tmc = self.gear_tmc = self.extruder_tmc = None
        tmc_chips = ["tmc2209", "tmc2130", "tmc2208", "tmc2660", "tmc5160", "tmc2240"]
        for chip in tmc_chips:
            if self.selector_tmc is None:
                self.selector_tmc = self.printer.lookup_object('%s manual_mh_stepper selector_stepper' % chip, None)
                if self.selector_tmc is not None:
                    self._log_debug("Found %s on selector_stepper. Stallguard 'touch' homing possible." % chip)
            if self.gear_tmc is None:
                self.gear_tmc = self.printer.lookup_object('%s manual_extruder_stepper gear_stepper' % chip, None)
                if self.gear_tmc is not None:
                    self._log_debug("Found %s on gear_stepper. Current control enabled. Stallguard 'touch' homing possible." % chip)
            if self.extruder_tmc is None:
                self.extruder_tmc = self.printer.lookup_object("%s manual_extruder_stepper %s" % (chip, self.extruder_name), None)
                if self.extruder_tmc is not None:
                    self._log_debug("Found %s on extruder. Current control enabled" % chip)

        if self.selector_tmc is None:
            self._log_debug("TMC driver not found for selector_stepper, cannot use sensorless homing and recovery")
        if self.extruder_tmc is None:
            self._log_debug("TMC driver not found for extruder, cannot use current increase for tip forming move")
        if self.gear_tmc is None:
            self._log_debug("TMC driver not found for gear_stepper, cannot use current reduction for collision detection or while synchronized printing")

        # Sanity check extruder name
        self.extruder = self.printer.lookup_object(self.extruder_name, None)
        if not self.extruder:
            raise self.config.error("Extruder named `%s` not found on printer" % self.extruder_name)

        # Sanity check required klipper options are enabled
        pause_resume = self.printer.lookup_object('pause_resume', None)
        if pause_resume is None:
            raise self.config.error("MMU requires [pause_resume] to work, please add it to your config!")

        if self.toolhead_sensor is None:
            self.extruder_force_homing = 1
            self._log_debug("No toolhead sensor detected, setting 'extruder_force_homing: 1'")

        if self.enable_endless_spool == 1 and self.enable_clog_detection == 0:
            self._log_info("Warning: EndlessSpool mode requires clog detection to be enabled")

        # Add the MCU defined (real) extruder stepper to the toolhead extruder and sync it to complete the setup
        self.extruder.extruder_stepper = self.mmu_extruder_stepper
        self.mmu_extruder_stepper.sync_to_extruder(self.extruder_name)

        # Sanity check to see that mmu_vars.cfg is included. This will verify path because default has single entry
        self.variables = self.printer.lookup_object('save_variables').allVariables
        if self.variables == {}:
            raise self.config.error("Calibration settings not found: mmu_vars.cfg probably not found. Check [save_variables] section in mmu_software.cfg")

        # Remember user setting of idle_timeout so it can be restored (if not overridden)
        if self.default_idle_timeout < 0:
            self.default_idle_timeout = self.printer.lookup_object("idle_timeout").idle_timeout

        # Configure gear stepper calibration (set with MMU_CALIBRATE_GEAR)
        rotation_distance = self.variables.get(self.VARS_MMU_GEAR_ROTATION_DISTANCE, None)
        if rotation_distance:
            self.gear_stepper.stepper.set_rotation_distance(rotation_distance)
            self._log_debug("Loaded saved gear rotation distance: %.6f" % rotation_distance)
            self.calibration_status |= self.CALIBRATED_GEAR
        else:
            self._log_always("Warning: Gear rotation_distance not found in mmu_vars.cfg. Probably not calibrated")
        self.ref_gear_rotation_distance = self.gear_stepper.stepper.get_rotation_distance()[0]

        # Configure encoder calibration (set with MMU_CALIBRATE_ENCODER)
        self.encoder_resolution = self.encoder_default_resolution
        if self._has_encoder():
            self.encoder_sensor.set_logger(self._log_debug) # Combine with MMU log
            self.encoder_sensor.set_extruder(self.extruder_name)
            self.encoder_sensor.set_mode(self.enable_clog_detection)
            resolution = self.variables.get(self.VARS_MMU_ENCODER_RESOLUTION, None)
            if resolution:
                self.encoder_resolution = resolution
                self.encoder_sensor.set_resolution(resolution)
                self._log_debug("Loaded saved encoder resolution: %.6f" % resolution)
                self.calibration_status |= self.CALIBRATED_ENCODER
            else:
                self._log_always("Warning: Encoder resolution not found in mmu_vars.cfg. Probably not calibrated")

        # The threshold (mm) that determines real encoder movement (set to 1.5 pulses of encoder. i.e. allow one error pulse)
        self.encoder_min = 1.5 * self.encoder_resolution


        # Configure selector calibration (set with MMU_CALIBRATE_SELECTOR)
        selector_offsets = self.variables.get(self.VARS_MMU_SELECTOR_OFFSETS, None)
        if selector_offsets:
            if len(selector_offsets) == self.mmu_num_gates:
                self.selector_offsets = selector_offsets
                self._log_debug("Loaded saved selector offsets: %s" % selector_offsets)
                self.calibration_status |= self.CALIBRATED_SELECTOR
            else:
                self._log_error("Incorrect number of gates specified in %s" % self.VARS_MMU_SELECTOR_OFFSETS)
                self.selector_offsets = [0.] * self.mmu_num_gates
        else:
            self._log_always("Warning: Selector offsets not found in mmu_vars.cfg. Probably not calibrated")
            self.selector_offsets = [0.] * self.mmu_num_gates
        bypass_offset = self.variables.get(self.VARS_MMU_SELECTOR_BYPASS, None)
        if bypass_offset:
            self.bypass_offset = bypass_offset
            self._log_debug("Loaded saved bypass offset: %s" % bypass_offset)
        else:
            self.bypass_offset = 0

        # Set bowden length from calibration
        bowden_length = self.variables.get(self.VARS_MMU_CALIB_BOWDEN_LENGTH, None)
        if bowden_length:
            self.calibrated_bowden_length = bowden_length
            self._log_debug("Loaded saved reference bowden length: %.1f" % bowden_length)
            self.calibration_status |= self.CALIBRATED_BOWDEN
        else:
            self._log_always("Warning: Reference bowden length not found in mmu_vars.cfg. Probably not calibrated")

        # Restore state if fully calibrated
        if not self._check_is_calibrated(silent=True):
            self._load_persisted_state()

    def _initialize_state(self):
        self.is_enabled = True
        self.paused_extruder_temp = None
        self.is_homed = False
        self.last_print_stats = None
        self.tool_selected = self._next_tool = self._last_tool = self.TOOL_GATE_UNKNOWN
        self._last_toolchange = "Unknown"
        self.gate_selected = self.TOOL_GATE_UNKNOWN # We keep record of gate selected in case user messes with mapping in print
        self.servo_state = self.servo_angle = self.SERVO_UNKNOWN_STATE
        self.filament_pos = self.FILAMENT_POS_UNKNOWN
        self.filament_direction = self.counting_direction = self.DIRECTION_UNKNOWN
        self.filament_distance = self.last_filament_distance = 0. # Current absolute distance from gate (load) or nozzle (unload)
        self.action = self.ACTION_IDLE
        self.calibrating = False
        self.saved_toolhead_position = None
        self._servo_reset_state()
        self._reset_job_statistics()
        self.print_job_state = self.resume_to_state = "standby"

    def _load_persisted_state(self):
        self._log_debug("Loaded persisted MMU state, level: %d" % self.persistence_level)
        errors = []

        if self.persistence_level >= 1:
            # Load EndlessSpool config
            self.enable_endless_spool = self.variables.get(self.VARS_MMU_ENABLE_ENDLESS_SPOOL, self.enable_endless_spool)
            endless_spool_groups = self.variables.get(self.VARS_MMU_ENDLESS_SPOOL_GROUPS, self.endless_spool_groups)
            if len(endless_spool_groups) == self.mmu_num_gates:
                self.endless_spool_groups = endless_spool_groups
            else:
                errors.append("Incorrect number of gates specified in %s" % self.VARS_MMU_ENDLESS_SPOOL_GROUPS)

        if self.persistence_level >= 2:
            # Load tool to gate map
            tool_to_gate_map = self.variables.get(self.VARS_MMU_TOOL_TO_GATE_MAP, self.tool_to_gate_map)
            if len(tool_to_gate_map) == self.mmu_num_gates:
                self.tool_to_gate_map = tool_to_gate_map
            else:
                errors.append("Incorrect number of gates specified in %s" % self.VARS_MMU_TOOL_TO_GATE_MAP)

        if self.persistence_level >= 3:
            # Load gate status (filament present or not)
            gate_status = self.variables.get(self.VARS_MMU_GATE_STATUS, self.gate_status)
            if len(gate_status) == self.mmu_num_gates:
                self.gate_status = gate_status
            else:
                errors.append("Incorrect number of gates specified in %s" % self.VARS_MMU_GATE_STATUS)

            # Load filament material at each gate
            gate_material = self.variables.get(self.VARS_MMU_GATE_MATERIAL, self.gate_material)
            if len(gate_status) == self.mmu_num_gates:
                self.gate_material = gate_material
            else:
                errors.append("Incorrect number of gates specified in %s" % self.VARS_MMU_GATE_MATERIAL)

            # Load filament color at each gate
            gate_color = self.variables.get(self.VARS_MMU_GATE_COLOR, self.gate_color)
            if len(gate_status) == self.mmu_num_gates:
                self.gate_color = gate_color
            else:
                errors.append("Incorrect number of gates specified in %s" % self.VARS_MMU_GATE_COLOR)

        if self.persistence_level >= 4:
            # Load selected tool and gate
            tool_selected = self.variables.get(self.VARS_MMU_TOOL_SELECTED, self.tool_selected)
            gate_selected = self.variables.get(self.VARS_MMU_GATE_SELECTED, self.gate_selected)
            if gate_selected < self.mmu_num_gates and tool_selected < self.mmu_num_gates:
                self.tool_selected = tool_selected
                self.gate_selected = gate_selected

                if self.gate_selected >= 0:
                    self._set_gate_ratio(self._get_gate_ratio(self.gate_selected))
                    offset = self.selector_offsets[self.gate_selected]
                    if self.tool_selected == self.TOOL_GATE_BYPASS: # Sanity check
                        self.tool_selected = self.TOOL_GATE_UNKNOWN
                    self.selector_stepper.do_set_position(offset)
                    self.is_homed = True
                elif self.gate_selected == self.TOOL_GATE_BYPASS:
                    self.tool_selected = self.TOOL_GATE_BYPASS # Sanity check
                    self.selector_stepper.do_set_position(self.bypass_offset)
                    self.is_homed = True
            else:
                errors.append("Incorrect number of gates specified in %s or %s" % (self.VARS_MMU_TOOL_SELECTED, self.VARS_MMU_GATE_SELECTED))
            if gate_selected != self.TOOL_GATE_UNKNOWN and tool_selected != self.TOOL_GATE_UNKNOWN:
                self.filament_pos = self.variables.get(self.VARS_MMU_FILAMENT_POS, self.filament_pos)

        if len(errors) > 0:
            self._log_info("Warning: Some persisted state was ignored because it contained errors:\n%s" % ''.join(errors))

        swap_stats = self.variables.get(self.VARS_MMU_SWAP_STATISTICS, {})
        self.statistics.update(swap_stats)
        for gate in range(self.mmu_num_gates):
            self.gate_statistics[gate] = self.variables.get("%s%d" % (self.VARS_MMU_GATE_STATISTICS_PREFIX, gate), self.EMPTY_GATE_STATS_ENTRY.copy())

    def handle_disconnect(self):
        self._log_debug('MMU Shutdown')
        if self.queue_listener is not None:
            self.queue_listener.stop()

    def handle_ready(self):
        self.printer.register_event_handler("idle_timeout:printing", self._handle_idle_timeout_printing)
        self.printer.register_event_handler("idle_timeout:ready", self._handle_idle_timeout_ready)
        self.printer.register_event_handler("idle_timeout:idle", self._handle_idle_timeout_idle)
        self._setup_heater_off_reactor()
        self.saved_toolhead_position = None

        # This is a bit naughty to register commands here but I need to make sure I'm the outermost wrapper
        try:
            prev_pause = self.gcode.register_command('PAUSE', None)
            if prev_pause is not None:
                self.gcode.register_command('__PAUSE', prev_pause)
                self.gcode.register_command('PAUSE', self.cmd_PAUSE, desc = self.cmd_PAUSE_help)
            else:
                self._log_error('No existing PAUSE macro found!')

            prev_resume = self.gcode.register_command('RESUME', None)
            if prev_resume is not None:
                self.gcode.register_command('__RESUME', prev_resume)
                self.gcode.register_command('RESUME', self.cmd_MMU_RESUME, desc = self.cmd_MMU_RESUME_help)
            else:
                self._log_error('No existing RESUME macro found!')

            prev_clear_pause = self.gcode.register_command('CLEAR_PAUSE', None)
            if prev_clear_pause is not None:
                self.gcode.register_command('__CLEAR_PAUSE', prev_clear_pause)
                self.gcode.register_command('CLEAR_PAUSE', self.cmd_CLEAR_PAUSE, desc = self.cmd_CLEAR_PAUSE_help)
            else:
                self._log_error('No existing CLEAR_PAUSE macro found!')

            prev_cancel = self.gcode.register_command('CANCEL_PRINT', None)
            if prev_cancel is not None:
                self.gcode.register_command('__CANCEL_PRINT', prev_cancel)
                self.gcode.register_command('CANCEL_PRINT', self.cmd_MMU_CANCEL_PRINT, desc = self.cmd_MMU_CANCEL_PRINT_help)
            else:
                self._log_error('No existing CANCEL_PRINT macro found!')
        except Exception as e:
            self._log_error('Error trying to wrap PAUSE/RESUME/CLEAR_PAUSE/CANCEL_PRINT macros: %s' % str(e))

        self.estimated_print_time = self.printer.lookup_object('mcu').estimated_print_time
        self.last_selector_move_time = self.estimated_print_time(self.reactor.monotonic())
        waketime = self.reactor.monotonic() + self.BOOT_DELAY
        self.reactor.register_callback(self._bootup_tasks, waketime)

    def _bootup_tasks(self, eventtime):
        try:
            if self._has_encoder():
                self.encoder_sensor.set_clog_detection_length(self.variables.get(self.VARS_MMU_CALIB_CLOG_LENGTH, 15))
                self._disable_encoder_sensor() # Initially disable clog/runout detection
            self._log_always('(\_/)\n( *,*)\n(")_(") MMU Ready')
            if self.log_startup_status > 0:
                self._log_always(self._tool_to_gate_map_to_human_string(self.log_startup_status == 1))
                self._display_visual_state(silent=self.persistence_level < 4)
            self._servo_move()
        except Exception as e:
            self._log_always('Warning: Error booting up MMU: %s' % str(e))

    def _wrap_gcode_command(self, command, exception=False):
        try:
            macro = command.split()[0]
            self._log_trace("Running macro: %s" % macro)
            self.gcode.run_script_from_command(command)
        except Exception as e:
            if exception:
                raise MmuError("Error running %s: %s" % (macro, str(e)))
            else:
                self._log_debug("Error running %s: %s" % (macro, str(e)))

####################################
# LOGGING AND STATISTICS FUNCTIONS #
####################################

    def _get_action_string(self):
        return ("Idle" if self.action == self.ACTION_IDLE else
                "Loading" if self.action == self.ACTION_LOADING else
                "Unloading" if self.action == self.ACTION_UNLOADING else
                "Loading Ext" if self.action == self.ACTION_LOADING_EXTRUDER else
                "Exiting Ext" if self.action == self.ACTION_UNLOADING_EXTRUDER else
                "Forming Tip" if self.action == self.ACTION_FORMING_TIP else
                "Heating" if self.action == self.ACTION_HEATING else
                "Checking" if self.action == self.ACTION_CHECKING else
                "Homing" if self.action == self.ACTION_HOMING else
                "Selecting" if self.action == self.ACTION_SELECTING else
                "Unknown") # Error case - should not happen

    def get_status(self, eventtime):
        return {
                'enabled': self.is_enabled,
                'is_locked': self._is_mmu_paused(),
                'is_homed': self.is_homed,
                'tool': self.tool_selected,
                'gate': self.gate_selected,
                'material': self.gate_material[self.gate_selected] if self.gate_selected >= 0 else '',
                'next_tool': self._next_tool,
                'last_tool': self._last_tool,
                'last_toolchange': self._last_toolchange,
                'clog_detection': self.enable_clog_detection,
                'endless_spool': self.enable_endless_spool,
                'filament': "Loaded" if self.filament_pos == self.FILAMENT_POS_LOADED else
                            "Unloaded" if self.filament_pos == self.FILAMENT_POS_UNLOADED else
                            "Unknown",
                'filament_pos': self.filament_pos,
                'filament_direction': self.filament_direction,
                'servo': "Up" if self.servo_state == self.SERVO_UP_STATE else
                         "Down" if self.servo_state == self.SERVO_DOWN_STATE else
                         "Move" if self.servo_state == self.SERVO_MOVE_STATE else
                         "Unknown",
                'ttg_map': list(self.tool_to_gate_map),
                'gate_status': list(self.gate_status),
                'gate_material': list(self.gate_material),
                'gate_color': list(self.gate_color),
                'endless_spool_groups': list(self.endless_spool_groups),
                'tool_extrusion_multipliers': list(self.tool_extrusion_multipliers),
                'tool_speed_multipliers': list(self.tool_speed_multipliers),
                'action': self._get_action_string(),
                'has_bypass': self.bypass_offset > 0.,
                'sync_drive': self.gear_stepper.is_synced(),
                'print_job_state': self.print_job_state
        }

    def _reset_statistics(self):
        self.statistics = dict.fromkeys(['total_swaps', 'time_spent_loading', 'time_spent_unloading', 'total_pauses', 'time_spent_paused'], 0)
        self.gate_statistics = []
        for gate in range(self.mmu_num_gates):
            self.gate_statistics.append(self.EMPTY_GATE_STATS_ENTRY.copy())
        self._reset_job_statistics()

    def _reset_job_statistics(self):
        self.job_statistics = dict.fromkeys(['total_swaps', 'time_spent_loading', 'time_spent_unloading', 'total_pauses', 'time_spent_paused'], 0)
        self.tracked_start_time = 0
        self.pause_start_time = 0

    def _track_swap_completed(self):
        self.statistics['total_swaps'] += 1
        self.job_statistics['total_swaps'] += 1

    def _track_load_start(self):
        self.tracked_start_time = time.time()

    def _track_load_end(self):
        elapsed = time.time() - self.tracked_start_time
        self.statistics['time_spent_loading'] += elapsed
        self.job_statistics['time_spent_loading'] += elapsed

    def _track_unload_start(self):
        self.tracked_start_time = time.time()

    def _track_unload_end(self):
        elapsed = time.time() - self.tracked_start_time
        self.statistics['time_spent_unloading'] += elapsed
        self.job_statistics['time_spent_unloading'] += elapsed

    def _track_pause_start(self):
        self.statistics['total_pauses'] += 1
        self.job_statistics['total_pauses'] += 1
        self.pause_start_time = time.time()
        self._track_gate_statistics('pauses', self.gate_selected)

    def _track_pause_end(self):
        elapsed = time.time() - self.pause_start_time
        self.statistics['time_spent_paused'] += elapsed
        self.job_statistics['time_spent_paused'] += elapsed

    # Per gate tracking
    def _track_gate_statistics(self, key, gate, count=1):
        try:
            if gate >= self.TOOL_GATE_UNKNOWN:
                if isinstance(count, float):
                    self.gate_statistics[gate][key] = round(self.gate_statistics[gate][key] + count, 3)
                else:
                    self.gate_statistics[gate][key] += count
            else:
                self._log_debug("Unknown gate provided to record gate stats")
        except Exception as e:
            self._log_debug("Exception whilst tracking gate stats: %s" % str(e))

    def _seconds_to_human_string(self, seconds):
        result = ""
        hours = int(math.floor(seconds / 3600.))
        if hours >= 1:
            result += "%d hours " % hours
        minutes = int(math.floor(seconds / 60.) % 60)
        if hours >= 1 or minutes >= 1:
            result += "%d minutes " % minutes
        result += "%d seconds" % int((math.floor(seconds) % 60))
        return result

    def _swap_statistics_to_human_string(self, total=True):
        (msg, stats) = ("MMU Total Statistics:", self.statistics) if total == True else ("MMU Last Print Statistics:", self.job_statistics)
        msg += "\n%d swaps completed" % stats['total_swaps']
        msg += "\n%s spent loading (average: %s)" % (self._seconds_to_human_string(stats['time_spent_loading']),
                                                     self._seconds_to_human_string(stats['time_spent_loading'] / stats['total_swaps']) if stats['total_swaps'] > 0 else "0")
        msg += "\n%s spent unloading (average: %s)" % (self._seconds_to_human_string(stats['time_spent_unloading']),
                                                       self._seconds_to_human_string(stats['time_spent_unloading'] / stats['total_swaps']) if stats['total_swaps'] > 0 else "0")
        msg += "\n%s spent paused (total pauses: %d)" % (self._seconds_to_human_string(stats['time_spent_paused']), stats['total_pauses'])
        return msg

    def _dump_statistics(self, force_log=False, total=False, job=False, gate=False, detail=False):
        if self.log_statistics or force_log:
            msg = ""
            if job:
                msg += self._swap_statistics_to_human_string(total=False)
            if total:
                msg += "\n\n" if msg != "" else ""
                msg += self._swap_statistics_to_human_string(total=True)
            if gate:
                msg += "\n\n" if msg != "" else ""
                msg += self._gate_statistics_to_human_string()[0]
                if detail:
                    msg += "\n" if msg != "" else ""
                    msg += self._gate_statistics_to_human_string()[1]
            self._log_always(msg)

        # This is good place to update the persisted stats...
        self._persist_swap_statistics()
        self._persist_gate_statistics()

    def _gate_statistics_to_human_string(self):
        msg = "Gate Statistics:\n"
        dbg = ""
        for gate in range(self.mmu_num_gates):
            #rounded = {k:round(v,1) if isinstance(v,float) else v for k,v in self.gate_statistics[gate].items()}
            rounded = self.gate_statistics[gate]
            load_slip_percent = (rounded['load_delta'] / rounded['load_distance']) * 100 if rounded['load_distance'] != 0. else 0.
            unload_slip_percent = (rounded['unload_delta'] / rounded['unload_distance']) * 100 if rounded['unload_distance'] != 0. else 0.
            # Give the gate a reliability grading based on slippage
            grade = load_slip_percent + unload_slip_percent
            if rounded['load_distance'] + rounded['unload_distance'] == 0.:
                status = "n/a"
            elif grade < 2.:
                status = "Great"
            elif grade < 4.:
                status = "Good"
            elif grade < 6.:
                status = "Marginal"
            elif grade < 8.:
                status = "Degraded"
            elif grade < 10.:
                status = "Poor"
            else:
                status = "Terrible"
            msg += "#%d: %s" % (gate, status)
            msg += ", " if gate < (self.mmu_num_gates - 1) else ""
            dbg += "\nGate #%d: " % gate
            dbg += "Load: (monitored: %.1fmm slippage: %.1f%%)" % (rounded['load_distance'], load_slip_percent)
            dbg += "; Unload: (monitored: %.1fmm slippage: %.1f%%)" % (rounded['unload_distance'], unload_slip_percent)
            dbg += "; Failures: (servo: %d load: %d unload: %d pauses: %d)" % (rounded['servo_retries'], rounded['load_failures'], rounded['unload_failures'], rounded['pauses'])
            self._log_debug(dbg)
        return msg, dbg

    def _persist_gate_statistics(self):
        for gate in range(self.mmu_num_gates):
            self.gcode.run_script_from_command("SAVE_VARIABLE VARIABLE=%s%d VALUE=\"%s\"" % (self.VARS_MMU_GATE_STATISTICS_PREFIX, gate, self.gate_statistics[gate]))
        # Good place to persist current clog length
        self.gcode.run_script_from_command("SAVE_VARIABLE VARIABLE=%s VALUE=%.1f" % (self.VARS_MMU_CALIB_CLOG_LENGTH, self.encoder_sensor.get_clog_detection_length()))

    def _persist_swap_statistics(self):
        self.statistics['time_spent_loading'] = round(self.statistics['time_spent_loading'], 2)
        self.statistics['time_spent_unloading'] = round(self.statistics['time_spent_unloading'], 2)
        self.statistics['time_spent_paused'] = round(self.statistics['time_spent_paused'], 2)
        self.gcode.run_script_from_command("SAVE_VARIABLE VARIABLE=%s VALUE=\"%s\"" % (self.VARS_MMU_SWAP_STATISTICS, self.statistics))

    def _persist_gate_map(self):
        self.gcode.run_script_from_command("SAVE_VARIABLE VARIABLE=%s VALUE='%s'" % (self.VARS_MMU_GATE_STATUS, self.gate_status))
        self.gcode.run_script_from_command("SAVE_VARIABLE VARIABLE=%s VALUE='%s'" % (self.VARS_MMU_GATE_MATERIAL, list(map(lambda x: ("\'%s\'" %x), self.gate_material))))
        self.gcode.run_script_from_command("SAVE_VARIABLE VARIABLE=%s VALUE='%s'" % (self.VARS_MMU_GATE_COLOR, list(map(lambda x: ("\'%s\'" %x), self.gate_color))))

    def _log_error(self, message):
        if self.mmu_logger:
            self.mmu_logger.info(message)
        self.gcode.respond_raw("!! %s" % message)

    def _log_always(self, message):
        if self.mmu_logger:
            self.mmu_logger.info(message)
        self.gcode.respond_info(message)

    def _log_info(self, message):
        if self.mmu_logger and self.log_file_level > 0:
            self.mmu_logger.info(message)
        if self.log_level > 0:
            self.gcode.respond_info(message)

    def _log_debug(self, message):
        message = "- DEBUG: %s" % message
        if self.mmu_logger and self.log_file_level > 1:
            self.mmu_logger.info(message)
        if self.log_level > 1:
            self.gcode.respond_info(message)

    def _log_trace(self, message):
        message = "- - TRACE: %s" % message
        if self.mmu_logger and self.log_file_level > 2:
            self.mmu_logger.info(message)
        if self.log_level > 2:
            self.gcode.respond_info(message)

    def _log_stepper(self, message):
        message = "- - - STEPPER: %s" % message
        if self.mmu_logger and self.log_file_level > 3:
            self.mmu_logger.info(message)
        if self.log_level > 3:
            self.gcode.respond_info(message)

    # Fun visual display of MMU state
    def _display_visual_state(self, direction=None, silent=False):
        if direction is not None:
            self.filament_direction = direction
        if not silent and self.log_visual > 0 and not self.calibrating:
            visual_str = self._state_to_human_string()
            self._log_always(visual_str)

    def _state_to_human_string(self, direction=None):
        tool_str = str(self.tool_selected) if self.tool_selected >=0 else "?"
        sensor_str = " [sensor] " if self._has_toolhead_sensor() else ""
        counter_str = " (@%.1f mm)" % self._get_encoder_distance() if self._has_encoder() else ""
        visual = visual2 = ""
        if self.tool_selected == self.TOOL_GATE_BYPASS and self.filament_pos == self.FILAMENT_POS_LOADED:
            visual = "MMU BYPASS ----- [encoder] ----------->> [nozzle] LOADED"
        elif self.tool_selected == self.TOOL_GATE_BYPASS and self.filament_pos == self.FILAMENT_POS_UNLOADED:
            visual = "MMU BYPASS >.... [encoder] ............. [nozzle] UNLOADED"
        elif self.tool_selected == self.TOOL_GATE_BYPASS:
            visual = "MMU BYPASS >.... [encoder] ............. [nozzle] UNKNOWN"
        elif self.filament_pos == self.FILAMENT_POS_UNKNOWN:
            visual = "MMU [T%s] ..... [encoder] ............. [extruder] ...%s... [nozzle] UNKNOWN" % (tool_str, sensor_str)
        elif self.filament_pos == self.FILAMENT_POS_UNLOADED:
            visual = "MMU [T%s] >.... [encoder] ............. [extruder] ...%s... [nozzle] UNLOADED" % (tool_str, sensor_str)
            visual += counter_str
        elif self.filament_pos == self.FILAMENT_POS_START_BOWDEN:
            visual = "MMU [T%s] >>>>> [encoder] >>........... [extruder] ...%s... [nozzle]" % (tool_str, sensor_str)
            visual += counter_str
        elif self.filament_pos == self.FILAMENT_POS_IN_BOWDEN:
            visual = "MMU [T%s] >>>>> [encoder] >>>>>>>...... [extruder] ...%s... [nozzle]" % (tool_str, sensor_str)
            visual += counter_str
        elif self.filament_pos == self.FILAMENT_POS_END_BOWDEN:
            visual = "MMU [T%s] >>>>> [encoder] >>>>>>>>>>>>> [extruder] ...%s... [nozzle]" % (tool_str, sensor_str)
            visual += counter_str
        elif self.filament_pos == self.FILAMENT_POS_HOMED_EXTRUDER:
            visual = "MMU [T%s] >>>>> [encoder] >>>>>>>>>>>>| [extruder] ...%s... [nozzle]" % (tool_str, sensor_str)
            visual += counter_str
        elif self.filament_pos == self.FILAMENT_POS_EXTRUDER_ENTRY:
            visual = "MMU [T%s] >>>>> [encoder] >>>>>>>>>>>>> [extruder] >>.%s... [nozzle]" % (tool_str, sensor_str)
            visual += counter_str
        elif self.filament_pos == self.FILAMENT_POS_HOMED_TS:
            visual = "MMU [T%s] >>>>> [encoder] >>>>>>>>>>>>> [extruder] >>|%s... [nozzle]" % (tool_str, sensor_str)
            visual += counter_str
        elif self.filament_pos == self.FILAMENT_POS_IN_EXTRUDER:
            visual = "MMU [T%s] >>>>> [encoder] >>>>>>>>>>>>> [extruder] >>>%s>.. [nozzle]" % (tool_str, sensor_str)
            visual += counter_str
        elif self.filament_pos == self.FILAMENT_POS_LOADED:
            visual = "MMU [T%s] >>>>> [encoder] >>>>>>>>>>>>> [extruder] >>>%s>>> [nozzle] LOADED" % (tool_str, sensor_str)
            visual += counter_str

        visual2 = visual.replace("encoder", "En").replace("extruder", "Ex").replace("sensor", "Ts").replace("nozzle", "Nz").replace(">>", ">").replace("..", ".").replace("--", "-")
        if self.filament_direction == self.DIRECTION_UNLOAD:
            visual = visual.replace(">", "<")
            visual2 = visual2.replace(">", "<")
        return visual2 if self.log_visual == 2 else visual

    def _log_level_to_human_string(self, level):
        log = "OFF"
        if level > 3: log = "STEPPER"
        elif level > 2: log = "TRACE"
        elif level > 1: log = "DEBUG"
        elif level > 0: log = "INFO"
        elif level > -1: log = "ESSENTIAL MESSAGES"
        return log

    def _visual_log_level_to_human_string(self, level):
        log = "OFF"
        if level > 1: log = "SHORT"
        elif level > 0: log = "LONG"
        return log

### LOGGING AND STATISTICS FUNCTIONS GCODE FUNCTIONS

    cmd_MMU_STATS_help = "Dump and optionally reset the MMU statistics"
    def cmd_MMU_STATS(self, gcmd):
        if self._check_is_disabled(): return
        reset = gcmd.get_int('RESET', 0, minval=0, maxval=1)
        total = gcmd.get_int('TOTAL', 0, minval=0, maxval=1)
        detail = gcmd.get_int('DETAIL', 0, minval=0, maxval=1)
        if reset:
            self._reset_statistics()
            self._persist_swap_statistics()
            self._persist_gate_statistics()
            self._dump_statistics(force_log=True, total=True)
        else:
            self._dump_statistics(force_log=True, total=total or detail, job=True, gate=True, detail=detail)

    cmd_MMU_STATUS_help = "Complete dump of current MMU state and important configuration"
    def cmd_MMU_STATUS(self, gcmd):
        config = gcmd.get_int('SHOWCONFIG', 0, minval=0, maxval=1)
        detail = gcmd.get_int('DETAIL', 0, minval=0, maxval=1)

        msg = "MMU %s v%s" % (self.mmu_vendor, self.mmu_version_string)
        msg += " with %d gates" % (self.mmu_num_gates)
        msg += " is %s" % ("DISABLED" if not self.is_enabled else "PAUSED" if self._is_mmu_paused() else "OPERATIONAL")
        msg += " Servo %s position" % ("UP" if self.servo_state == self.SERVO_UP_STATE else \
                "DOWN" if self.servo_state == self.SERVO_DOWN_STATE else "MOVE" if self.servo_state == self.SERVO_MOVE_STATE else "unknown")
        msg += ", Encoder reads %.1fmm" % self._get_encoder_distance()
        msg += "\nPrint state is %s" % self.print_job_state.upper()
        msg += ". Selector is %shomed" % ("" if self.is_homed else "NOT ")
        msg += ". Tool %s is selected " % self._selected_tool_string()
        msg += " on gate %s" % self._selected_gate_string()
        msg += ". Toolhead position saved" if self.saved_toolhead_position else ""

#        if detail:
#            msg += "\nFilament position:%s" % self._state_to_human_string()
#
        if config:
            msg += "\n\nConfiguration:\nFilament homes"
            if self._must_home_to_extruder():
                if self.extruder_homing_endstop == self.EXTRUDER_COLLISION_ENDSTOP:
                    msg += " to EXTRUDER using COLLISION DETECTION (current %d%%)" % self.extruder_homing_current
                else:
                    msg += " to EXTRUDER to endstop '%s'" % self.extruder_homing_endstop
                if self._has_toolhead_sensor():
                    msg += " and then"
            msg += " to TOOLHEAD SENSOR" if self._has_toolhead_sensor() else ""
            msg += " after an initial %.1fmm fast move" % self.calibrated_bowden_length
            if self.toolhead_sync_load or self.toolhead_sync_unload or self.sync_form_tip or self.sync_to_extruder:
                msg += "\nGear and Extruder steppers are synchronized during: "
                msg += "extruder load, " if self.toolhead_sync_load else ""
                msg += "extruder unload, " if self.toolhead_sync_unload else ""
                msg += "tip forming, " if self.sync_form_tip else ""
                msg += ("print (at %d%% current)" % self.sync_gear_current) if self.sync_to_extruder else ""
            msg += "\nTip forming extruder current is %d%%" % self.extruder_form_tip_current
            msg += "\nSelector %s touch (stallguard) capability enabled - blocked gate detection and recovery %s possible" % (("has", "may be") if self.selector_touch else ("does not have", "is not"))
            msg += "\nClog detection is %s" % ("AUTOMATIC" if self.enable_clog_detection == self.encoder_sensor.RUNOUT_AUTOMATIC else "ENABLED" if self.enable_clog_detection == self.encoder_sensor.RUNOUT_STATIC else "DISABLED")
            msg += " (%.1fmm runout)" % self.encoder_sensor.get_clog_detection_length()
            msg += " and EndlessSpool is %s" % ("ENABLED" if self.enable_endless_spool else "DISABLED")
            p = self.persistence_level
            msg += "\n%s state is persisted across restarts" % ("All" if p == 4 else "Gate status & TTG map & EndlessSpool groups" if p == 3 else "TTG map & EndlessSpool groups" if p == 2 else "EndlessSpool groups" if p == 1 else "No")
            msg += "\nLogging levels: Console %d(%s)" % (self.log_level, self._log_level_to_human_string(self.log_level))
            msg += ", Logfile %d(%s)" % (self.log_file_level, self._log_level_to_human_string(self.log_file_level))
            msg += ", Visual %d(%s)" % (self.log_visual, self._visual_log_level_to_human_string(self.log_visual))
            msg += ", Statistics %d(%s)" % (self.log_statistics, "ON" if self.log_statistics else "OFF")

        if not detail:
            msg += "\nFor details on TTG and endless spool groups use 'MMU_STATUS DETAIL=1'"

        msg += "\n\n%s" % self._tool_to_gate_map_to_human_string(summary=True)
        msg += "\n\n%s" % self._state_to_human_string()

        if detail:
            msg += "\n\nTool/gate mapping%s" % (" and EndlessSpool groups:" if self.enable_endless_spool else ":")
            msg += "\n%s" % self._tool_to_gate_map_to_human_string()

        self._log_always(msg)


#############################
# SERVO AND MOTOR FUNCTIONS #
#############################

    def _servo_reset_state(self):
        self.servo_state = self.SERVO_UNKNOWN_STATE
        self.servo_angle = self.SERVO_UNKNOWN_STATE

    def _servo_set_angle(self, angle):
        self.servo.set_value(angle=angle, duration=self.servo_duration)
        self.servo_angle = angle
        self.servo_state = self.SERVO_UNKNOWN_STATE

    def _servo_down(self, buzz_gear=True):
        if self.gate_selected == self.TOOL_GATE_BYPASS: return
        if self.servo_state == self.SERVO_DOWN_STATE: return
        self._log_debug("Setting servo to down (filament drive) position at angle: %d" % self.servo_down_angle)
        self.toolhead.wait_moves()
        self.servo.set_value(angle=self.servo_down_angle, duration=None if self.servo_active_down else self.servo_duration)
        if self.servo_angle != self.servo_down_angle and buzz_gear:
            oscillations = 2
            for i in range(oscillations):
                self.toolhead.dwell(0.05)
                self._gear_stepper_move_wait(0.5, speed=25, accel=self.gear_buzz_accel, wait=False, sync=False)
                self.toolhead.dwell(0.05)
                self._gear_stepper_move_wait(-0.5, speed=25, accel=self.gear_buzz_accel, wait=False, sync=(i == oscillations - 1))
            self.toolhead.dwell(max(0., self.servo_duration - (0.1 * oscillations)))
        self.servo_angle = self.servo_down_angle
        self.servo_state = self.SERVO_DOWN_STATE

    def _servo_move(self): # Position servo for selector movement
        if self.servo_state == self.SERVO_MOVE_STATE: return
        self._log_debug("Setting servo to move (filament hold) position at angle: %d" % self.servo_move_angle)
        self.toolhead.wait_moves()
        self.servo.set_value(angle=self.servo_move_angle, duration=self.servo_duration)
        self.toolhead.dwell(min(self.servo_duration, 0.4))
        self.toolhead.wait_moves()
        self.servo_angle = self.servo_move_angle
        self.servo_state = self.SERVO_MOVE_STATE

    def _servo_up(self):
        if self.servo_state == self.SERVO_UP_STATE: return 0.
        self._log_debug("Setting servo to up (filament released) position at angle: %d" % self.servo_up_angle)
        delta = 0.
        if self.servo_angle != self.servo_up_angle:
            self.toolhead.dwell(0.2)
            self.toolhead.wait_moves()
            initial_encoder_position = self._get_encoder_distance()
            self.servo.set_value(angle=self.servo_up_angle, duration=self.servo_duration)
            self.servo_angle = self.servo_up_angle
            # Report on spring back in filament then reset counter
            self.toolhead.dwell(max(self.servo_duration, 0.4))
            self.toolhead.wait_moves()
            delta = self._get_encoder_distance() - initial_encoder_position
            if delta > 0.:
                self._log_debug("Spring in filament measured  %.1fmm - adjusting encoder" % delta)
                self._set_encoder_distance(initial_encoder_position)
        self.servo_state = self.SERVO_UP_STATE
        return delta

    def _servo_auto(self):
        if not self.is_homed or self.tool_selected < 0 or self.gate_selected < 0:
            self._servo_move()
        else:
            self._servo_up()

    def _motors_off(self, motor="all"):
        if motor in ("all", "gear"):
            self._sync_gear_to_extruder(False)
            self.gear_stepper.do_enable(False)
        if motor in ("all", "selector"):
            self.is_homed = False
            self._set_gate_selected(self.TOOL_GATE_UNKNOWN)
            self._set_tool_selected(self.TOOL_GATE_UNKNOWN)
            self.selector_stepper.do_enable(False)

### SERVO AND MOTOR GCODE FUNCTIONS

    cmd_MMU_SERVO_help = "Move MMU servo to position specified position or angle"
    def cmd_MMU_SERVO(self, gcmd):
        if self._check_is_disabled(): return
        pos = gcmd.get('POS', "").lower()
        if pos == "up":
            self._servo_up()
        elif pos == "move":
            self._servo_move()
        elif pos == "down":
            if self._check_in_bypass(): return
            self._servo_down()
        elif pos == "":
            if self._check_in_bypass(): return
            angle = gcmd.get_float('ANGLE', None)
            if angle is not None:
                self._log_debug("Setting servo to angle: %d" % angle)
                self._servo_set_angle(angle)
            else:
                self._log_error("No position or angle specified. Try POS=... or ANGLE=...")
        else:
            self._log_error("Unknown servo position `%s`" % pos)

    cmd_MMU_MOTORS_OFF_help = "Turn off both MMU motors"
    def cmd_MMU_MOTORS_OFF(self, gcmd):
        if self._check_is_disabled(): return
        self._motors_off()
        self._servo_reset_state()
        self._servo_move()

    cmd_MMU_TEST_BUZZ_MOTOR_help = "Simple buzz the selected motor (default gear) for setup testing"
    def cmd_MMU_TEST_BUZZ_MOTOR(self, gcmd):
        if self._check_is_disabled(): return
        if self._check_in_bypass(): return
        motor = gcmd.get('MOTOR', "gear")
        if motor == "gear":
            found = self._buzz_gear_motor()
            self._log_info("Filament %s by gear motor buzz" % ("detected" if found else "not detected"))
        elif motor == "selector":
            pos = self.selector_stepper.stepper.get_commanded_position()
            self._selector_stepper_move_wait(pos + 5, wait=False)
            self._selector_stepper_move_wait(pos - 5, wait=False)
            self._selector_stepper_move_wait(pos + 5, wait=False)
            self._selector_stepper_move_wait(pos - 5, wait=False)
        elif motor == "servo":
            self.toolhead.wait_moves()
            old_state = self.servo_state
            small=min(self.servo_down_angle, self.servo_up_angle)
            large=max(self.servo_down_angle, self.servo_up_angle)
            mid=(self.servo_down_angle + self.servo_up_angle)/2
            self.servo.set_value(angle=mid, duration=self.servo_duration)
            self.toolhead.dwell(min(self.servo_duration, 0.5))
            self.servo.set_value(angle=abs(mid+small)/2, duration=self.servo_duration)
            self.toolhead.dwell(min(self.servo_duration, 0.5))
            self.servo.set_value(angle=abs(mid+large)/2, duration=self.servo_duration)
            self.toolhead.dwell(min(self.servo_duration, 0.5))
            self.toolhead.wait_moves()
            if old_state == self.SERVO_DOWN_STATE:
                self._servo_down(buzz_gear=False)
            elif old_state == self.SERVO_MOVE_STATE:
                self._servo_move()
            else:
                self._servo_up()
        else:
            raise gcmd.error("Motor '%s' not known" % motor)

    cmd_MMU_SYNC_GEAR_MOTOR_help = "Sync the MMU gear motor to the extruder stepper"
    def cmd_MMU_SYNC_GEAR_MOTOR(self, gcmd):
        if self._check_is_disabled(): return
        if self._check_in_bypass(): return
        fallback_print_state = 1 if self._is_in_print() or self._is_paused() else 0
        servo = gcmd.get_int('SERVO', 1, minval=0, maxval=1)
        sync = gcmd.get_int('SYNC', 1, minval=0, maxval=1)
        in_print = gcmd.get_int('IN_PRINT', fallback_print_state, minval=0, maxval=1)
        self._sync_gear_to_extruder(sync, servo=servo, in_print=bool(in_print))


#########################
# CALIBRATION FUNCTIONS #
#########################

    def _set_calibrated_bowden_length(self, reference):
        self.variables[self.VARS_MMU_CALIB_BOWDEN_LENGTH] = reference
        self.calibrated_bowden_length = reference
        self.calibration_status |= self.CALIBRATED_BOWDEN

    def _calibrate_encoder(self, length, repeats, speed, min_speed, max_speed, accel, save=True):
        try:
            pos_values, neg_values = [], []
            self._log_always("Testing over %.1fmm" % length)
            speed_incr = (max_speed - min_speed) / repeats
            test_speed = min_speed
            for x in range(repeats):
                if speed_incr > 0.:
                    self._log_always("Test run #%d, Speed=%.1f mm/s" % (x, test_speed))

                # Move forward
                self.toolhead.dwell(0.2)
                self.toolhead.wait_moves()
                self._reset_encoder_counts()    # Encoder 0000
                self._gear_stepper_move_wait(length, wait=True, speed=test_speed, accel=accel, dwell=0.2)
                counts = self._get_encoder_counts()
                pos_values.append(counts)
                self._log_always("+ counts =  %d" % counts)

                # Move backward
                self.toolhead.dwell(0.2)
                self.toolhead.wait_moves()
                self._reset_encoder_counts()    # Encoder 0000
                self._gear_stepper_move_wait(-length, wait=True, speed=test_speed, accel=accel, dwell=0.2)
                counts = self._get_encoder_counts()
                neg_values.append(counts)
                self._log_always("- counts =  %d" % counts)

                if counts == 0: break
                test_speed += speed_incr

            self._log_always("Load direction: mean=%(mean).2f stdev=%(stdev).2f min=%(min)d max=%(max)d range=%(range)d" % self._sample_stats(pos_values))
            self._log_always("Unload direction: mean=%(mean).2f stdev=%(stdev).2f min=%(min)d max=%(max)d range=%(range)d" % self._sample_stats(neg_values))

            mean_pos = self._sample_stats(pos_values)['mean']
            mean_neg = self._sample_stats(neg_values)['mean']
            mean = (float(mean_pos) + float(mean_neg)) / 2

            if mean == 0:
                self._log_always("No counts measured. Ensure a tool was selected with servo down " +
                                  "before running calibration and that your encoder " +
                                  "is working properly")
                return

            resolution = length / mean
            old_result = mean * self.encoder_sensor.get_resolution()
            new_result = mean * resolution

            # Sanity check to ensure all teeth are reflecting / being counted. 20% tolerance
            if (abs(resolution - self.encoder_default_resolution) / self.encoder_default_resolution) > 0.2:
                self._log_always("Warning: Encoder is not detecting the expected number of counts. It is possible that reflections from some teeth are unreliable")

            msg = "Before calibration measured length = %.2fmm" % old_result
            msg += "\nResulting resolution of the encoder = %.6fmm" % resolution
            msg += "\nAfter calibration measured length = %.2fmm" % new_result
            self._log_always(msg)

            if save:
                self.encoder_sensor.set_resolution(resolution)
                self.gcode.run_script_from_command("SAVE_VARIABLE VARIABLE=%s VALUE=%.6f" % (self.VARS_MMU_ENCODER_RESOLUTION, resolution))
                self._log_always("Encoder calibration has been saved")
                self.calibration_status |= self.CALIBRATED_ENCODER

        except nmuError as ee:
            # Add some more context to the error and re-raise
            raise MmuError("Calibration of encoder failed. Aborting, because:\n%s" % str(ee))
        finally:
            if mean == 0:
                self._set_filament_pos(self.FILAMENT_POS_UNKNOWN)
            else:
                self._set_filament_pos(self.FILAMENT_POS_IN_BOWDEN)

    def _calibrate_bowden_length(self, start_pos, extruder_homing_max, repeats, save=True):
        try:
            self._log_always("Calibrating bowden length from reference Gate #0")
            self._select_tool(0)
            self._set_gate_ratio(1.)
            reference_sum = spring_max = 0.
            successes = 0
            for i in range(repeats):
                self._reset_encoder_counts()    # Encoder 0000
                self._load_encoder(retry=False)
                self._load_bowden(start_pos)
                self._log_info("Finding extruder gear position (try #%d of %d)..." % (i+1, repeats))
                self._home_to_extruder(extruder_homing_max)
                measured_movement = self._get_encoder_distance()
                spring = self._servo_up()
                reference = measured_movement - (spring * 0.5)
                if spring > 0:
                    if self._must_home_to_extruder():
                        # Home to extruder step is enabled so we don't need any spring
                        # in filament since we will do it again on every load
                        reference = measured_movement - (spring * 1.0)
                    elif self.toolhead_delay_servo_release > 0:
                        # Keep all the spring pressure
                        reference = measured_movement

                    msg = "Pass #%d: Filament homed to extruder, encoder measured %.1fmm, " % (i+1, measured_movement)
                    msg += "filament sprung back %.1fmm" % spring
                    msg += "\n- Bowden calibration based on this pass is %.1f" % reference
                    self._log_always(msg)
                    reference_sum += reference
                    spring_max = max(spring, spring_max)
                    successes += 1
                else:
                    # No spring means we haven't reliably homed
                    self._log_always("Failed to detect a reliable home position on this attempt")

                self._reset_encoder_counts()    # Encoder 0000
                self._unload_bowden(reference - self.encoder_unload_buffer)
                self._unload_encoder(self.encoder_unload_max)
                self._set_filament_pos(self.FILAMENT_POS_UNLOADED)

            if successes > 0:
                average_reference = reference_sum / successes
                detection_length = (average_reference * 2) / 100 + spring_max # 2% of bowden length plus spring seems to be good starting point
                msg = "Recommended calibration reference is %.1fmm" % average_reference
                if self.enable_clog_detection:
                    msg += ". Clog detection length: %.1fmm" % detection_length
                self._log_always(msg)

                self._set_calibrated_bowden_length(average_reference)
                if save:
                    self.gcode.run_script_from_command("SAVE_VARIABLE VARIABLE=%s VALUE=%.1f" % (self.VARS_MMU_CALIB_BOWDEN_LENGTH, average_reference))
                    self.gcode.run_script_from_command("SAVE_VARIABLE VARIABLE=%s%d VALUE=1.0" % (self.VARS_MMU_CALIB_PREFIX, 0))
                    self.gcode.run_script_from_command("SAVE_VARIABLE VARIABLE=%s VALUE=%.1f" % (self.VARS_MMU_CALIB_CLOG_LENGTH, detection_length))
                    self.encoder_sensor.set_clog_detection_length(detection_length)
                    self._log_always("Bowden calibration and clog detection length have been saved")
            else:
                self._log_always("All %d attempts at homing failed. MMU needs some adjustments!" % repeats)
        except MmuError as ee:
            # Add some more context to the error and re-raise
            raise MmuError("Calibration of bowden length (on Gate #0) failed. Aborting, because:\n%s" % str(ee))
        finally:
            self._servo_auto()

    def _calibrate_gate(self, gate, length, repeats, save=True):
        try:
            pos_values, neg_values = [], []
            self._select_tool(gate)
            self._set_gate_ratio(1.)
            encoder_moved = self._load_encoder(retry=False)
            self._log_always("%s gate %d over %.1fmm..." % ("Calibrating" if (gate > 0 and save) else "Validating calibration of", gate, length))

            for x in range(repeats):
                self.toolhead.dwell(0.2)
                self.toolhead.wait_moves()
                self._reset_encoder_counts()    # Encoder 0000
                delta = self._trace_filament_move("Calibration load movement", length, dwell=0.2)
                pos_values.append(length - delta)
                self._log_always("+ measured =  %.1fmm (counts = %d)" % ((length - delta), self._get_encoder_counts()))

                self.toolhead.dwell(0.2)
                self.toolhead.wait_moves()
                self._reset_encoder_counts()    # Encoder 0000
                delta = self._trace_filament_move("Calibration unload movement", -length, dwell=0.2)
                neg_values.append(length - delta)
                self._log_always("- measured =  %.1fmm (counts = %d)" % ((length - delta), self._get_encoder_counts()))

            self._log_always("Load direction: mean=%(mean).1f stdev=%(stdev).2f min=%(min).1f max=%(max).1f range=%(range).1f" % self._sample_stats(pos_values))
            self._log_always("Unload direction: mean=%(mean).1f stdev=%(stdev).2f min=%(min).1f max=%(max).1f range=%(range).1f" % self._sample_stats(neg_values))

            mean_pos = self._sample_stats(pos_values)['mean']
            mean_neg = self._sample_stats(neg_values)['mean']
            mean = (float(mean_pos) + float(mean_neg)) / 2
            ratio = mean / length

            self._log_always("Calibration move of %dx %.1fmm, average encoder measurement: %.1fmm - Ratio is %.6f" % (repeats * 2, length, mean, ratio))
            self._log_always("(Gate #%d rotation_distance: %.6f vs Gate #0: %.6f)" % (gate, ratio * self.ref_gear_rotation_distance, self.ref_gear_rotation_distance))
            if not gate == 0: # Gate #0 is not calibrated, it is the reference
                if ratio > 0.8 and ratio < 1.2:
                    if save:
                        self.variables["%s%d" % (self.VARS_MMU_CALIB_PREFIX, gate)] = ratio
                        self.gcode.run_script_from_command("SAVE_VARIABLE VARIABLE=%s%d VALUE=%.6f" % (self.VARS_MMU_CALIB_PREFIX, gate, ratio))
                        self._log_always("Calibration for gate #%d has been saved" % gate)
                        self.calibration_status |= self.CALIBRATED_GATES
                else:
                    self._log_always("Calibration ratio ignored because it is not considered valid (0.8 < ratio < 1.2)")
            self._unload_encoder(self.encoder_unload_max)
            self._set_filament_pos(self.FILAMENT_POS_UNLOADED)
        except MmuError as ee:
            # Add some more context to the error and re-raise
            raise MmuError("Calibration for gate #%d failed. Aborting, because: %s" % (gate, str(ee)))
        finally:
            self._servo_auto()

    def _measure_to_home(self, max_movement):
        selector_steps = self.selector_stepper.stepper.get_step_dist()
        init_mcu_pos = self.selector_stepper.stepper.get_mcu_position()
        found_home = False
        try:
            self.selector_stepper.do_set_position(0.)
            self._selector_stepper_move_wait(-max_movement, speed=self.selector_homing_speed, homing_move=1) # Fast homing move
            self.selector_stepper.do_set_position(0.)
            self._selector_stepper_move_wait(5, True)                    # Ensure some bump space
            self.selector_stepper.do_set_position(0.)
            self._selector_stepper_move_wait(-6, speed=10, homing_move=1) # Slower more accurate homing move
            found_home = True
        except Exception as e:
            pass # Home definitely not found
        mcu_position = self.selector_stepper.stepper.get_mcu_position()
        traveled = abs(mcu_position - init_mcu_pos) * selector_steps
        return traveled, found_home

    def _get_max_movement(self, gate=-1):
        n = gate if gate >= 0 else (self.mmu_num_gates - 1)
        if self.mmu_version >= 2.0 or "t" in self.mmu_version_string:
            max_movement = self.cad_gate0_pos + (n * self.cad_gate_width)
            max_movement += (self.cad_last_gate_offset - self.cad_bypass_offset) if gate in (self.TOOL_GATE_BYPASS, self.TOOL_GATE_UNKNOWN) else 0.
        else:
            max_movement = self.cad_gate0_pos + (n * self.cad_gate_width) + (n//3) * self.cad_block_width

        max_movement += self.cal_tolerance
        return max_movement

    def _calibrate_selector(self, gate, save=True):
        gate_str = lambda gate : ("gate #%d" % gate) if gate >= 0 else "bypass"
        try:
            self._initialize_state()
            self.calibrating = True
            self._servo_move()
            max_movement = self._get_max_movement(gate)
            self._log_always("Measuring the selector position for %s. Up to %.1fmm" % (gate_str(gate), max_movement))
            traveled, found_home = self._measure_to_home(max_movement)

            # Test we actually homed, if not we didn't move far enough
            if not found_home:
                self._log_always("Selector didn't find home position. Are you sure you selected the correct gate?")
                return

            self._log_always("Selector move measured %.1fmm" % traveled)
            if save:
                if gate >= 0:
                    self.selector_offsets[gate] = round(traveled, 1)
                    self.gcode.run_script_from_command("SAVE_VARIABLE VARIABLE=%s VALUE=\"%s\"" % (self.VARS_MMU_SELECTOR_OFFSETS, self.selector_offsets))
                    self.calibration_status |= self.CALIBRATED_SELECTOR
                else:
                    self.bypass_offset = round(traveled, 1)
                    self.gcode.run_script_from_command("SAVE_VARIABLE VARIABLE=%s VALUE=\"%s\"" % (self.VARS_MMU_SELECTOR_BYPASS, self.bypass_offset))
                self._log_always("Selector offset (%.1fmm) for %s has been saved" % (traveled, gate_str(gate)))
        except MmuError as ee:
            self._mmu_pause(str(ee))
        finally:
            self.calibrating = False
            self._motors_off()

    def _calibrate_selector_auto(self, v1_bypass_block=-1, save=True):
        # Strategy is to find the two end gates, infer and set number of gates and distribute selector positions
        # Assumption: the user has manually positioned the selector aligned with gate #0 before calling
        try:
            self._log_always("Auto calibrating the selector. Excuse the whizz, bang, buzz, clicks...")
            self._initialize_state()
            self.calibrating = True
            self._servo_move()

            # Step 1 - position of gate #0
            self._log_always("Measuring the selector position for gate #0...")
            traveled, found_home = self._measure_to_home(self.cad_gate0_pos + self.cal_tolerance)
            if not found_home:
                self._log_always("Selector didn't find home position. Are you sure you aligned selector with gate #0 and removed filament?")
                return
            gate0_pos = traveled

            # Step 2 - end of selector
            max_movement = self._get_max_movement(self.cal_max_gates - 1)
            self._log_always("Searching for end of selector... (up to %.1fmm)" % max_movement)
            self.selector_stepper.do_set_position(0.)
            self._selector_stepper_move_wait(self.cad_gate0_pos) # Get off endstop
            if self.selector_touch:
                try:
                    self._selector_stepper_move_wait(max_movement, speed=self.selector_touch_speed, homing_move=1, endstop=self.SELECTOR_TOUCH_ENDSTOP)
                    found_home = True
                except Exception as e:
                    found_home = False
            else:
                # This might not sound good!
                self._selector_stepper_move_wait(max_movement, speed=self.selector_homing_speed)
                found_home = True
            if not found_home:
                self._log_always("Didn't detect the end of the selector")
                return

            # Step 3 - bypass (v2) and last gate position
            self._log_always("Measuring the full selector length...")
            traveled, found_home = self._measure_to_home(max_movement)
            if not found_home:
                self._log_always("Selector didn't find home position after full length move")
                return
            self._log_always("Maximum selector movement is %.1fmm" % traveled)
            bypass_pos = traveled - self.cad_bypass_offset
            last_gate_pos = traveled - self.cad_last_gate_offset

            # Step 4 - the calcs
            length = last_gate_pos - gate0_pos
            self._log_debug("Results: gate0_pos=%.1f, last_gate_pos=%.1f, length=%.1f" % (gate0_pos, last_gate_pos, length))
            self.selector_offsets = []
            if self.mmu_version >= 2.0:
                num_gates = int(round(length / self.cad_gate_width)) + 1
                adj_gate_width = length / (num_gates - 1)
                self._log_debug("Adjusted gate width: %.1f" % adj_gate_width)
                self.selector_offsets = []
                for i in range(num_gates):
                    self.selector_offsets.append(round(gate0_pos + (i * adj_gate_width), 1))
                self.bypass_offset = bypass_pos

            else:
                num_gates = int(round(length / (self.cad_gate_width + self.cad_block_width / 3))) + 1
                num_blocks = (num_gates - 1) // 3
                self.bypass_offset = 0.
                if v1_bypass_block >= 0:
                    adj_gate_width = (length - (num_blocks - 1) * self.cad_block_width - self.cad_bypass_block_width) / (num_gates - 1)
                else:
                    adj_gate_width = (length - num_blocks * self.cad_block_width) / (num_gates - 1)
                self._log_debug("Adjusted gate width: %.1f" % adj_gate_width)
                for i in range(num_gates):
                    bypass_adj = (self.cad_bypass_block_width - self.cad_block_width) if (i // 3) >= v1_bypass_block else 0.
                    self.selector_offsets.append(round(gate0_pos + (i * adj_gate_width) + (i // 3) * self.cad_block_width + bypass_adj, 1))
                    if ((i + 1) / 3) == v1_bypass_block:
                        self.bypass_offset = self.selector_offsets[i] + self.cad_bypass_block_delta

            if num_gates != self.mmu_num_gates:
                self._log_error("You configued your MMU for %d gates but I counted %d! Please update `mmu_num_gates`" % (self.mmu_num_gates, num_gates))
                return

            self._log_always("Offsets %s and bypass %.1f" % (self.selector_offsets, self.bypass_offset))
            if save:
                self.gcode.run_script_from_command("SAVE_VARIABLE VARIABLE=%s VALUE=\"%s\"" % (self.VARS_MMU_SELECTOR_OFFSETS, self.selector_offsets))
                self.gcode.run_script_from_command("SAVE_VARIABLE VARIABLE=%s VALUE=\"%s\"" % (self.VARS_MMU_SELECTOR_BYPASS, self.bypass_offset))
                self._log_always("Selector calibration has been saved")
                self.calibration_status |= self.CALIBRATED_SELECTOR

            self._home(0, force_unload=0)
        except MmuError as ee:
            self._mmu_pause(str(ee))
            self._motors_off()
        finally:
            self.calibrating = False

    def _sample_stats(self, values):
        mean = stdev = vmin = vmax = 0.
        if values:
            mean = sum(values) / len(values)
            diff2 = [( v - mean )**2 for v in values]
            stdev = math.sqrt( sum(diff2) / max((len(values) - 1), 1))
            vmin = min(values)
            vmax = max(values)
        return {'mean': mean, 'stdev': stdev, 'min': vmin, 'max': vmax, 'range': vmax - vmin}


### CALIBRATION GCODE COMMANDS

    cmd_MMU_CALIBRATE_GEAR_help = "Calibration routine for gear stepper rotational distance"
    def cmd_MMU_CALIBRATE_GEAR(self, gcmd):
        if self._check_is_disabled(): return
        length = gcmd.get_float('LENGTH', 100., above=50.)
        measured = gcmd.get_float('MEASURED', above=0.)
        save = gcmd.get_int('SAVE', 1, minval=0, maxval=1)

        new_rotation_distance = self.ref_gear_rotation_distance * measured / length

        self._log_always("Gear stepper `rotation_distance` calculated to be %.6f" % new_rotation_distance)
        if save:
            self.gear_stepper.stepper.set_rotation_distance(new_rotation_distance)
            self.ref_gear_rotation_distance = new_rotation_distance
            self.gcode.run_script_from_command("SAVE_VARIABLE VARIABLE=%s VALUE=%.6f" % (self.VARS_MMU_GEAR_ROTATION_DISTANCE, new_rotation_distance))
            self._log_always("Gear calibration has been saved")
            self.calibration_status |= self.CALIBRATED_GEAR

    # Start: Assumes filament is loaded through encoder
    # End: Does not eject filament at end (filament same as start)
    cmd_MMU_CALIBRATE_ENCODER_help = "Calibration routine for the MMU encoder"
    def cmd_MMU_CALIBRATE_ENCODER(self, gcmd):
        if self._check_is_disabled(): return
        if self._check_in_bypass(): return
        if self._check_is_calibrated(self.CALIBRATED_GEAR): return

        length = gcmd.get_float('LENGTH', 400., above=0.)
        repeats = gcmd.get_int('REPEATS', 3, minval=1, maxval=10)
        speed = gcmd.get_float('SPEED', self.gear_from_buffer_speed, above=0.)
        min_speed = gcmd.get_float('MINSPEED', speed, above=0.)
        max_speed = gcmd.get_float('MAXSPEED', speed, above=0.)
        accel = gcmd.get_float('ACCEL', self.gear_stepper.accel, minval=0.)
        save = gcmd.get_int('SAVE', 1, minval=0, maxval=1)
        try:
            self._servo_down()
            self.calibrating = True
            self._calibrate_encoder(length, repeats, speed, min_speed, max_speed, accel, save)
        except MmuError as ee:
            self._mmu_pause(str(ee))
        finally:
            self.calibrating = False

    cmd_MMU_CALIBRATE_SELECTOR_help = "Calibration of the selector positions or postion of specified gate"
    def cmd_MMU_CALIBRATE_SELECTOR(self, gcmd):
        if self._check_is_disabled(): return

        save = gcmd.get_int('SAVE', 1, minval=0, maxval=1)
        gate = gcmd.get_int('GATE', -1, minval=0, maxval=self.mmu_num_gates - 1)
        if gate == -1:
            if gcmd.get_int('BYPASS', -1, minval=0, maxval=1) == 1:
                gate = self.TOOL_GATE_BYPASS

        if gate != -1:
            self._calibrate_selector(gate)
        else:
            v1_bypass_block = gcmd.get_int('BYPASS_BLOCK', -1, minval=1, maxval=3)
            self._calibrate_selector_auto(v1_bypass_block, save=save)

    # Start: Will home selector, select gate #0
    # End: Filament will unload
    cmd_MMU_CALIBRATE_BOWDEN_help = "Calibration of reference bowden length for gate #0"
    def cmd_MMU_CALIBRATE_BOWDEN(self, gcmd):
        if self._check_is_disabled(): return
        if self._check_not_homed(): return
        if self._check_in_bypass(): return
        if self._check_is_calibrated(self.CALIBRATED_GEAR|self.CALIBRATED_ENCODER|self.CALIBRATED_SELECTOR): return

        approx_bowden_length = gcmd.get_float('BOWDEN_LENGTH', above=0.)
        repeats = gcmd.get_int('REPEATS', 3, minval=1, maxval=10)
        extruder_homing_max = gcmd.get_float('HOMING_MAX', 100, above=0.)
        save = gcmd.get_int('SAVE', 1, minval=0, maxval=1)
        try:
            self._reset_ttg_mapping() # To force tool = gate
            self._unload_tool()
            self.calibrating = True
            self._calibrate_bowden_length(approx_bowden_length, extruder_homing_max, repeats, save)
        except MmuError as ee:
            self._mmu_pause(str(ee))
        finally:
            self.calibrating = False

    # Start: Will home selector, select gate #0 or required gate
    # End: Filament will unload
    cmd_MMU_CALIBRATE_GATES_help = "Optional calibration of individual MMU gate"
    def cmd_MMU_CALIBRATE_GATES(self, gcmd):
        if self._check_is_disabled(): return
        if self._check_not_homed(): return
        if self._check_in_bypass(): return
        if self._check_is_calibrated(self.CALIBRATED_GEAR|self.CALIBRATED_ENCODER|self.CALIBRATED_SELECTOR|self.CALIBRATED_BOWDEN): return
        length = gcmd.get_float('LENGTH', 400., above=0.)
        repeats = gcmd.get_int('REPEATS', 3, minval=1, maxval=10)
        auto = gcmd.get_int('ALL', 0, minval=0, maxval=1)
        gate = gcmd.get_int('GATE', -1, minval=0, maxval=self.mmu_num_gates - 1)
        save = gcmd.get_int('SAVE', 1, minval=0, maxval=1)
        if gate == -1 and not auto:
            raise gcmd.error("Must specify 'GATE=' or 'ALL=1' for all gates")
        try:
            self._reset_ttg_mapping() # To force tool = gate
            self._unload_tool()
            self.calibrating = True
            if gate == -1:
                self._log_always("Start the complete calibration of ancillary gates...")
                for gate in range(self.mmu_num_gates - 1):
                    self._calibrate_gate(gate + 1, length, repeats, save=save)
                self._log_always("Phew! End of auto gate calibration")
            else:
                self._calibrate_gate(gate, length, repeats, save=(save and gate != 0))
        except MmuError as ee:
            self._mmu_pause(str(ee))
        finally:
            self.calibrating = False


#######################
# MMU STATE FUNCTIONS #
#######################

    def _setup_heater_off_reactor(self):
        self.heater_off_handler = self.reactor.register_timer(self._handle_pause_timeout, self.reactor.NEVER)

    def _handle_pause_timeout(self, eventtime):
        self._log_info("Disable extruder heater")
        self.gcode.run_script_from_command("M104 S0")
        return self.reactor.NEVER

    def _handle_idle_timeout_printing(self, eventtime):
        self._handle_idle_timeout_event(eventtime, "printing")

    def _handle_idle_timeout_ready(self, eventtime):
        self._handle_idle_timeout_event(eventtime, "ready")

    def _handle_idle_timeout_idle(self, eventtime):
        self._handle_idle_timeout_event(eventtime, "idle")

    def _is_in_print(self):
        return self.print_job_state in ("started", "printing")

    def _is_paused(self): # Printer is paused
         return self.printer.lookup_object("pause_resume").is_paused

    def _is_mmu_paused(self): # The MMU is paused
        return self.print_job_state in ("pause_locked", "paused")

    def _is_mmu_pause_locked(self): # The MMU is paused (and locked)
        return self.print_job_state in ("pause_locked")

    def _is_in_endstate(self):
        return self.print_job_state in ("complete", "cancelled", "error")

    # Track print events simply to ease internal print state transitions. Specificly we want to detect
    # the start and end of a print and falling back to 'standby' state
    #
    # Klipper reference sources for state:
    # print_stats: {'filename': '', 'total_duration': 0.0, 'print_duration': 0.0,
    #               'filament_used': 0.0, 'state': error|paused|standby|printing|complete|cancelled,
    #               'message': '', 'info': {'total_layer': None, 'current_layer': None}}
    # idle_status: {'state': Idle|Ready|Printing, `printing_time`: 0.0}
    # pause_resume: {'is_paused': True|False}
    #
    def _handle_idle_timeout_event(self, eventtime, event_type):
        if not self.is_enabled: return
        self._log_trace("Processing idle_timeout '%s' event" % event_type)

        print_stats = self.printer.lookup_object("print_stats", None)
        if print_stats is not None:
            ps = print_stats.get_status(eventtime)
            if self.last_print_stats is None:
                self.last_print_stats = dict(ps)
            prev_ps = self.last_print_stats
            new_ps = dict(ps)
            new_ps.pop('info')
            new_ps.pop('message')
            new_ps.pop('filament_used')
            old_state = prev_ps['state']
            new_state = ps['state']
            #self._log_trace("Current Job State: %s, print_stats: %s" % (self.print_job_state.upper(), new_ps))

            if new_state is not old_state:
                if new_state == "printing":
                    # Figure out the difference between initial job start and resume
                    if prev_ps['state'] == "paused" and prev_ps['filename'] == new_ps['filename'] and prev_ps['total_duration'] < new_ps['total_duration']:
                        # This is a 'resumed' state so ignore
                        pass
                    else:
                        # This is a 'started' state
                        self._log_trace("Automaticaly detected JOB START, new_state=%s, current state=%s" % (new_state, self.print_job_state))
                        self._exec_gcode("_MMU_PRINT_START")
#                        self.reactor.register_callback(self._print_start_event_handler)
                elif new_state in ("complete", "error"):
                    self._log_trace("Automatically detected JOB %s, new_state=%s, current state=%s" % (new_state.upper(), new_state, self.print_job_state))
                    self._exec_gcode("_MMU_PRINT_END STATE=%s" % new_state)
#                elif new_state == "complete":
#                    self._log_trace("Automatically detected JOB COMPLETE, new_state=%s, current state=%s" % (new_state, self.print_job_state))
#                    self.reactor.register_callback(self._print_complete_event_handler)
#                elif new_state == "error":
#                    self._log_trace("Automatically detected JOB ERROR, new_state=%s, current state=%s" % (new_state, self.print_job_state))
#                    self.reactor.register_callback(self._print_error_event_handler)

            self.last_print_stats = new_ps

        if event_type == "idle" and self._is_in_endstate():
            self._set_print_job_state("standby")

#    def _print_start_event_handler(self, eventtime):
#        self._exec_gcode("_MMU_PRINT_START")
#
#    def _print_complete_event_handler(self, eventtime):
#        self._exec_gcode("_MMU_PRINT_END STATE=complete")
#
#    def _print_error_event_handler(self, eventtime):
#        self._exec_gcode("_MMU_PRINT_END STATE=error")

    def _exec_gcode(self, command):
        try:
            self.gcode.run_script_from_command(command)
        except Exception:
            logging.exception("Error running job state initializer/finalizer")

    # MMU job state machine: standby|started|printing|complete|cancelled|error|pause_locked|paused
    def _set_print_job_state(self, print_state):
        if print_state != self.print_job_state:
            idle_timeout = self.printer.lookup_object("idle_timeout").idle_timeout
            # PAUL this should be trace
            self._log_error("Job State: %s -> %s (MMU State: Encoder: %s, Synced: %s, Paused temp: %s, Position saved: %s, Printer paused: %s, Idle timeout: %.2fs)"
                    % (self.print_job_state.upper(), print_state.upper(), self._get_encoder_state(), self.gear_stepper.is_synced(), self.paused_extruder_temp,
                        self.saved_toolhead_position, self._is_paused(), idle_timeout))
            self.print_job_state = print_state

    # If this is called automatically it will occur immediately the first gcode action
    # that causes idle_timeout to transition into 'printing' state.
    # Therefore don't do anything that requires operating kinematics (we might not be homed yet)
    def _on_print_start(self):
        if self.print_job_state not in ("started", "printing"): # Otherwise can get stuck in paused state until idle_timeout
            self._log_trace("_on_print_start()")
            self._set_print_job_state("started")
            self.saved_toolhead_position = None
            self.paused_extruder_temp = None
            self._reset_job_statistics() # Reset job stats but leave persisted totals alone
            self.reactor.update_timer(self.heater_off_handler, self.reactor.NEVER) # Don't automatically turn off extruder heaters
            self._enable_encoder_sensor(True) # Enable runout/clog detection
            self._reset_encoder_counts() # Encoder 0000

            # Ricky to perform during event processing(?)
            self._sync_gear_to_extruder(self.sync_to_extruder, servo=True, in_print=True)
            msg = "MMU initialized ready for print"
            if self.filament_pos == self.FILAMENT_POS_LOADED:
                msg += " (initial tool T%s loaded)" % self.tool_selected
            else:
                msg += " (no filament loaded)"
            self._log_info(msg)
            self.toolhead.wait_moves()
            self._set_print_job_state("printing")

    def _mmu_pause(self, reason, force_in_print=False):
        self._log_trace("_mmu_pause()")
        run_pause_macro = False
        if not self.paused_extruder_temp: # Only save the initial pause temp
            self.paused_extruder_temp = self.printer.lookup_object(self.extruder_name).heater.target_temp

        if self._is_in_print() or force_in_print:
            if self._is_mmu_paused():
                self._log_debug("Assertion failure: Pause called from within pause state")
                return
            self.resume_to_state = "printing" if self._is_in_print() else "standby"
            self._track_pause_start()
            self.reactor.update_timer(self.heater_off_handler, self.reactor.monotonic() + self.disable_heater) # Set extruder off timer
            self.gcode.run_script_from_command("SET_IDLE_TIMEOUT TIMEOUT=%d" % self.timeout_pause) # Set alternative pause idle_timeout
            self._disable_encoder_sensor() # Disable runout/clog detection
            self._save_toolhead_position_and_lift("pause", z_hop_height=self.z_hop_height_error)
            msg = "An issue with the MMU has been detected. Print paused"
            reason = "Reason: %s" % reason
            extra = "After fixing the issue, call \'RESUME\' to continue printing"
            run_pause_macro = True
            self._set_print_job_state("pause_locked")

        elif self._is_mmu_paused():
            msg = "An issue with the MMU has been detected whilst printer is paused"
            reason = "Reason: %s" % reason
            extra = ""
        else:
            msg = "An issue with the MMU has been detected whilst out of a print"
            reason = "Reason: %s" % reason
            extra = ""

        self._recover_filament_pos(strict=False, message=True)
        self._sync_gear_to_extruder(False, servo=True, in_print=False)
        self._log_error("%s\n%s" % (msg, reason))
        if extra != "":
            self._log_always(extra)
        if run_pause_macro:
            self._wrap_gcode_command(self.pause_macro)

    def _mmu_unlock(self):
        self._log_trace("_mmu_unlock()")
        self._set_print_job_state("paused")
        self.reactor.update_timer(self.heater_off_handler, self.reactor.NEVER) # Don't automatically turn off extruder heaters
        self.gcode.run_script_from_command("SET_IDLE_TIMEOUT TIMEOUT=%d" % self.default_idle_timeout) # Restore original idle_timeout
        # Important to wait for stable temperature to resume exactly how we paused
        self._ensure_safe_extruder_temperature(self.paused_extruder_temp, wait=True)
        self.paused_extruder_temp = None

    def _mmu_resume(self):
        self._log_trace("_mmu_resume()")
        self._sync_gear_to_extruder(self.sync_to_extruder, servo=True, in_print=True)
        self._enable_encoder_sensor(True) # Enable runout/clog detection
        self._reset_encoder_counts() # Encoder 0000
        self._restore_toolhead_position("pause")
        self._track_pause_end()
        self._set_print_job_state(self.resume_to_state)
        self.resume_to_state = "standby"

    # If this is called automatically it will occur after the user's print ends.
    # Therefore don't do anything that requires operating kinematics
    def _on_print_end(self, state="complete"):
        if not self.print_job_state in ("standby", "complete", "error", "cancelled"):
            self._log_trace("_on_print_end(%s)" % state)
            self.saved_toolhead_position = None
            self.resume_to_state = "standby"
            self.paused_extruder_temp = None
            self.reactor.update_timer(self.heater_off_handler, self.reactor.NEVER) # Don't automatically turn off extruder heaters
            self._disable_encoder_sensor() # Disable runout/clog detection

            # Ricky to perform during event processing(?)
            if self.printer.lookup_object("idle_timeout").idle_timeout != self.default_idle_timeout:
                self.gcode.run_script_from_command("SET_IDLE_TIMEOUT TIMEOUT=%d" % self.default_idle_timeout) # Restore original idle_timeout
            self._sync_gear_to_extruder(False, servo=True, in_print=False)
            self.toolhead.wait_moves()
            self._set_print_job_state(state)

    def _save_toolhead_position_and_lift(self, remember=None, z_hop_height=None):
        if remember and not self.saved_toolhead_position:
            self.toolhead.wait_moves()
            self._log_debug("Saving toolhead position for %s" % remember)
            self.gcode.run_script_from_command("SAVE_GCODE_STATE NAME=MMU_state")
            self.saved_toolhead_position = remember
        elif remember:
            self._log_debug("Asked to save toolhead position but it is already saved for %s. Ignored" % self.saved_toolhead_position)
            return
        else:
            self.saved_toolhead_position = None

        # Immediately lift toolhead off print
        if z_hop_height is not None and z_hop_height > 0:
            if 'z' not in self.toolhead.get_status(self.printer.get_reactor().monotonic())['homed_axes']:
                self._log_info("Warning: MMU cannot lift toolhead because toolhead not homed!")
            else:
                self._log_debug("Lifting toolhead %.1fmm" % z_hop_height)
                act_z = self.toolhead.get_position()[2]
                max_z = self.toolhead.get_status(self.printer.get_reactor().monotonic())['axis_maximum'].z
                safe_z = z_hop_height if (act_z < (max_z - z_hop_height)) else (max_z - act_z)
                self.toolhead.manual_move([None, None, act_z + safe_z], self.z_hop_speed)

    def _restore_toolhead_position(self, remember):
        if self.saved_toolhead_position == remember:
            self._log_debug("Restoring toolhead position for %s" % remember)
            self.gcode.run_script_from_command("RESTORE_GCODE_STATE NAME=MMU_state MOVE=1 MOVE_SPEED=%.1f" % self.z_hop_speed)
            self.saved_toolhead_position = None

    def _disable_encoder_sensor(self, update_clog_detection_length=False):
        self._log_trace("_disable_encoder_sensor() called")
        if self._has_encoder() and self.encoder_sensor.is_enabled():
            self._log_debug("Disabled encoder sensor. Status: %s" % self.encoder_sensor.get_status(0))
            if update_clog_detection_length:
                self.encoder_sensor.update_clog_detection_length()
            self.encoder_sensor.disable()
            return True
        return False

    def _enable_encoder_sensor(self, restore=False):
        self._log_trace("_enable_encoder_sensor() called")
        if self._has_encoder() and (restore or self._is_in_print()):
            if not self.encoder_sensor.is_enabled():
                self._log_debug("Enabled encoder sensor. Status: %s" % self.encoder_sensor.get_status(0))
                self.encoder_sensor.enable()

    def _has_encoder(self):
        return self.encoder_sensor is not None

    def _check_has_encoder(self):
        if not self._has_encoder():
            self._log_error("No encoder fitted to MMU")
            return True
        return False

    def _get_encoder_state(self):
        if self._has_encoder():
            return "%s" % "Enabled" if self.encoder_sensor.is_enabled() else "Disabled"
        else:
            return "n/a"

    def _get_encoder_distance(self):
        if self._has_encoder():
            return self.encoder_sensor.get_distance()
        else:
            return -1.

    def _set_encoder_distance(self, distance):
        if self._has_encoder():
            return self.encoder_sensor.set_distance(distance)

    def _get_encoder_counts(self):
        if self._has_encoder():
            return self.encoder_sensor.get_counts()
        else:
            return 0

    def _reset_encoder_counts(self):
        if self._has_encoder():
            return self.encoder_sensor.reset_counts()

    def _has_toolhead_sensor(self):
        return self.toolhead_sensor is not None and self.toolhead_sensor.runout_helper.sensor_enabled

    def _must_home_to_extruder(self):
        return self.extruder_force_homing or not self._has_toolhead_sensor()

    def _check_is_disabled(self):
        if not self.is_enabled:
            self._log_error("MMU is disabled. Please use MMU ENABLE=1 to use")
            return True
        return False

    def _check_in_bypass(self):
        if self.tool_selected == self.TOOL_GATE_BYPASS and self.filament_pos not in (self.FILAMENT_POS_UNLOADED, self.FILAMENT_POS_UNKNOWN):
            self._log_error("Operation not possible. MMU is currently using bypass. Unload or select a different gate first")
            return True
        return False

    def _check_not_bypass(self):
        if self.tool_selected != self.TOOL_GATE_BYPASS:
            self._log_error("Bypass not selected. Please use MMU_SELECT_BYPASS first")
            return True
        return False

    def _check_not_homed(self):
        if not self.is_homed:
            self._log_error("MMU is not homed")
            return True
        return False

    def _check_is_loaded(self):
        if self.filament_pos not in (self.FILAMENT_POS_UNLOADED, self.FILAMENT_POS_UNKNOWN):
            self._log_error("MMU has filament loaded")
            return True
        return False

    def _check_is_calibrated(self, required_calibration=None, silent=False):
        if not required_calibration:
            required_calibration = self.CALIBRATED_ALL
        if not (self.calibration_status & required_calibration == required_calibration):
            steps = []
            if self.CALIBRATED_GEAR & required_calibration:
                steps.append("MMU_CALIBRATE_GEAR")
            if self.CALIBRATED_ENCODER & required_calibration:
                steps.append("MMU_CALIBRATE_ENCODER")
            if self.CALIBRATED_SELECTOR & required_calibration:
                steps.append("MMU_CALIBRATE_SELECTOR")
            if self.CALIBRATED_BOWDEN & required_calibration:
                steps.append("MMU_CALIBRATE_BOWDEN")
            if self.CALIBRATED_GATES & required_calibration:
                steps.append("MMU_CALIBRATE_GATES")
            msg = "Prerequsite calibration steps are not complete. Please run:"
            if not silent:
                self._log_error("%s %s" % (msg, ",".join(steps)))
            return True
        return False

    def _ensure_safe_extruder_temperature(self, target_temp_override=None, wait=False):
        extruder = self.printer.lookup_object(self.extruder_name)
        current_temp = extruder.get_status(0)['temperature']
        current_target_temp = extruder.heater.target_temp
        klipper_minimum_temp = extruder.get_heater().min_extrude_temp

        # Determine correct target temp and hint as to where from to aid debugging
        if target_temp_override:
            new_target_temp = target_temp_override
            source = "resume"
        elif self._is_mmu_paused():
            # During a pause/resume window always restore to paused temperature
            new_target_temp = self.paused_extruder_temp if self.paused_extruder_temp else 0. # paused_extruder_temp should be set
            source = "paused"
        elif self._is_in_print():
            # During a print, we want to defer to the slicer for temperature
            new_target_temp = current_target_temp
            source = "slicer"
        else:
            # Standalone "just messing" case
            new_target_temp = current_target_temp
            source = "current"

        if new_target_temp < klipper_minimum_temp:
            # If, for some reason, the target temp is below _Klipper's_ idea of a safe minimum,
            # set the target to _Happy Hare's_ default minimum. This strikes a balance between
            # utility and safety since Klipper's min is truly a bare minimum but our min should be
            # a more realistic temperature for printing.
            new_target_temp = self.default_extruder_temp
            source = "default"

        if new_target_temp > current_target_temp:
            if source == "default":
                # We use error channel to aviod heating surprise. This will also cause popup in Klipperscreen
                self._log_error("Warning: Automatically heating extruder to %s temp (%.1f)" % (source, new_target_temp))
            else:
                self._log_info("Heating extruder to %s temp (%.1f)" % (source, new_target_temp))

        self.gcode.run_script_from_command("SET_HEATER_TEMPERATURE HEATER=extruder TARGET=%.1f" % new_target_temp)

        # Optionally wait until temperature is stable or at minimum saftey temp so extruder can move
        if wait or current_temp < klipper_minimum_temp:
            if abs(new_target_temp - current_temp) > 1:
                with self._wrap_action(self.ACTION_HEATING):
                    self._log_info("Waiting for extruder to reach target temperature (%.1f)" % new_target_temp)
                    self.gcode.run_script_from_command("TEMPERATURE_WAIT SENSOR=extruder MINIMUM=%.1f MAXIMUM=%.1f" % (new_target_temp - 1, new_target_temp + 1))

    def _set_filament_pos(self, state, silent=False):
        self.filament_pos = state
        if self.gate_selected != self.TOOL_GATE_BYPASS or state == self.FILAMENT_POS_UNLOADED or state == self.FILAMENT_POS_LOADED:
            self._display_visual_state(silent=silent)

        if state == self.FILAMENT_POS_UNLOADED or state == self.FILAMENT_POS_LOADED or self.counting_direction != self.filament_direction:
            self.last_filament_distance = self.filament_distance
            self.filament_distance = 0.           # Reset global distance tracking
            self.counting_direction = self.filament_direction

        # Minimal save_variable writes
        if state in (self.FILAMENT_POS_LOADED, self.FILAMENT_POS_UNLOADED):
            self.gcode.run_script_from_command("SAVE_VARIABLE VARIABLE=%s VALUE=%d" % (self.VARS_MMU_FILAMENT_POS, state))
        elif self.variables.get(self.VARS_MMU_FILAMENT_POS, 0) != self.FILAMENT_POS_UNKNOWN:
            self.gcode.run_script_from_command("SAVE_VARIABLE VARIABLE=%s VALUE=%d" % (self.VARS_MMU_FILAMENT_POS, self.FILAMENT_POS_UNKNOWN))

    def _set_filament_direction(self, direction):
        self.filament_direction = direction

        if self.counting_direction != self.filament_direction:
            self.last_filament_distance = self.filament_distance
            self.filament_distance = 0.           # Reset global distance tracking
            self.counting_direction = self.filament_direction

    def _selected_tool_string(self):
        if self.tool_selected == self.TOOL_GATE_BYPASS:
            return "bypass"
        elif self.tool_selected == self.TOOL_GATE_UNKNOWN:
            return "unknown"
        else:
            return "T%d" % self.tool_selected

    def _selected_gate_string(self):
        if self.gate_selected == self.TOOL_GATE_BYPASS:
            return "bypass"
        elif self.gate_selected == self.TOOL_GATE_UNKNOWN:
            return "unknown"
        else:
            return "#%d" % self.gate_selected

    def _is_filament_in_bowden(self):
        if self.filament_pos in (self.FILAMENT_POS_START_BOWDEN, self.FILAMENT_POS_IN_BOWDEN):
            return True
        return False

    def _get_home_position_to_nozzle(self):
        if self._has_toolhead_sensor():
            return self.toolhead_sensor_to_nozzle
        else:
            return self.toolhead_extruder_to_nozzle

    def _set_action(self, action):
        old_action = self.action
        self.action = action
        gcode = self.printer.lookup_object('gcode_macro _MMU_ACTION_CHANGED', None)
        if gcode is not None:
            self._wrap_gcode_command("_MMU_ACTION_CHANGED ACTION=%s OLD_ACTION=%s" % (self.action, old_action))
        return old_action

    @contextlib.contextmanager
    def _wrap_action(self, new_action):
        old_action = self._set_action(new_action)
        try:
            yield (old_action, new_action)
        finally:
            self._set_action(old_action)

    def _enable_mmu(self):
        if self.is_enabled: return
        self._initialize_state()
        if not self._check_is_calibrated(silent=True):
            self._load_persisted_state()
        self.is_enabled = True
        self._log_always("MMU enabled and reset")
        self._log_always(self._tool_to_gate_map_to_human_string(summary=True))
        self._display_visual_state()

    def _disable_mmu(self):
        if not self.is_enabled: return
        self.reactor.update_timer(self.heater_off_handler, self.reactor.NEVER)
        self.gcode.run_script_from_command("SET_IDLE_TIMEOUT TIMEOUT=%d" % self.default_idle_timeout)
        self.is_enabled = False
        self._log_always("MMU disabled")

### STATE GCODE COMMANDS

    cmd_MMU_help = "Enable/Disable functionality and reset state"
    def cmd_MMU(self, gcmd):
        enable = gcmd.get_int('ENABLE', minval=0, maxval=1)
        if enable == 1:
            self._enable_mmu()
        else:
            self._disable_mmu()

    cmd_MMU_HELP_help = "Display the complete set of MMU commands and function"
    def cmd_MMU_HELP(self, gcmd):
        testing = gcmd.get_int('TESTING', 0, minval=0, maxval=1)
        macros = gcmd.get_int('MACROS', 0, minval=0, maxval=1)
        msg = "Happy Hare MMU commands: (use MMU_HELP MACROS=1 TESTING=1 for full command set)\n"
        tmsg = "\nCalibration and testing commands:\n"
        mmsg = "\nMacros and callbacks (defined in mmu_software.cfg):\n"
        cmds = list(self.gcode.ready_gcode_handlers.keys())
        cmds.sort()
        for c in cmds:
            d = self.gcode.gcode_help.get(c, "n/a")
            if c.startswith("MMU") and not c.startswith("MMU__"):
                if not "_CALIBRATE" in c and not "_TEST" in c and not "_SOAKTEST" in c:
                    msg += "%s : %s\n" % (c.upper(), d)
                else:
                    tmsg += "%s : %s\n" % (c.upper(), d)
            elif c.startswith("_MMU") and not c.startswith("_MMU_STEP"):
                mmsg += "%s : %s\n" % (c.upper(), d)
        if testing:
            msg += tmsg
        if macros:
            msg += mmsg
        self._log_always(msg)

    cmd_MMU_ENCODER_help = "Display encoder position and stats or temporarily enable/disable detection logic in encoder"
    def cmd_MMU_ENCODER(self, gcmd):
        if self._check_has_encoder(): return
        if self._check_is_disabled(): return
        value = gcmd.get_float('VALUE', -1, minval=0.)
        enable = gcmd.get_int('ENABLE', -1, minval=0, maxval=1)
        if enable == 1:
            self._enable_encoder_sensor(True)
        elif enable == 0:
            self._disable_encoder_sensor()
        elif value >= 0.:
            self._set_encoder_distance(value)
        else:
            status = self.encoder_sensor.get_status(0)
            msg = "Encoder position: %.1f" % status['encoder_pos']
            if status['enabled']:
                clog = "Automatic" if status['detection_mode'] == 2 else "On" if status['detection_mode'] == 1 else "Off"
                msg += "\nClog/Runout detection: %s (Detection length: %.1f)" % (clog, status['detection_length'])
                msg += "\nTrigger headroom: %.1f (Minimum observed: %.1f)" % (status['headroom'], status['min_headroom'])
                msg += "\nFlowrate: %d %%" % status['flow_rate']
            self._log_info(msg)

    cmd_MMU_RESET_help = "Forget persisted state and re-initialize defaults"
    def cmd_MMU_RESET(self, gcmd):
        confirm = gcmd.get_int('CONFIRM', 0, minval=0, maxval=1)
        if confirm != 1:
            self._log_always("You must re-run and add 'CONFIRM=1' to reset all state back to default")
            return
        self._initialize_state()
        self._reset_statistics()
        self.enable_endless_spool = self.default_enable_endless_spool
        self.gcode.run_script_from_command("SAVE_VARIABLE VARIABLE=%s VALUE=%d" % (self.VARS_MMU_ENABLE_ENDLESS_SPOOL, self.enable_endless_spool))
        self.endless_spool_groups = list(self.default_endless_spool_groups)
        self.gcode.run_script_from_command("SAVE_VARIABLE VARIABLE=%s VALUE='%s'" % (self.VARS_MMU_ENDLESS_SPOOL_GROUPS, self.endless_spool_groups))
        self.tool_to_gate_map = list(self.default_tool_to_gate_map)
        self.gcode.run_script_from_command("SAVE_VARIABLE VARIABLE=%s VALUE='%s'" % (self.VARS_MMU_TOOL_TO_GATE_MAP, self.tool_to_gate_map))
        self.gate_status = list(self.default_gate_status)
        self.gate_material = list(self.default_gate_material)
        self.gate_color = list(self.default_gate_color)
        self._persist_gate_map()
        self.gcode.run_script_from_command("SAVE_VARIABLE VARIABLE=%s VALUE=%d" % (self.VARS_MMU_GATE_SELECTED, self.gate_selected))
        self.gcode.run_script_from_command("SAVE_VARIABLE VARIABLE=%s VALUE=%d" % (self.VARS_MMU_TOOL_SELECTED, self.tool_selected))
        self.gcode.run_script_from_command("SAVE_VARIABLE VARIABLE=%s VALUE=%d" % (self.VARS_MMU_FILAMENT_POS, self.filament_pos))
        self._log_always("MMU state reset")


####################################################################################
# GENERAL MOTOR HELPERS - All stepper movements should go through here for tracing #
####################################################################################

    def _gear_stepper_move_wait(self, dist, wait=True, speed=None, accel=None, sync=True, dwell=0.):
        self._sync_gear_to_extruder(False) # Safety
        is_long_move = abs(dist) > self.LONG_MOVE_THRESHOLD
        if speed is None:
            if is_long_move:
                if (dist > 0 and self.gate_selected >= 0 and self.gate_status[self.gate_selected] != self.GATE_AVAILABLE_FROM_BUFFER):
                    # Long pulling move when we are sure that we are at a gate but the filament buffer might be empty
                    speed = self.gear_from_spool_speed
                else:
                    speed = self.gear_from_buffer_speed
            else:
                speed = self.gear_short_move_speed
        accel = accel or self.gear_stepper.accel

        self.gear_stepper.do_set_position(0.)   # All gear moves are relative
        self._log_stepper("GEAR: dist=%.1f, speed=%.1f, accel=%.1f sync=%s wait=%s" % (dist, speed, accel, sync, wait))
        self.gear_stepper.do_move(dist, speed, accel, sync)
        if wait:
            if dwell > 0: self.toolhead.dwell(dwell)
            self.toolhead.wait_moves()

    # Convenience wrapper around all gear and extruder motor movement that tracks measured movement and create trace log entry
    # motor = "gear" - gear only
    #         "extruder" - extruder only
    #         "both" - gear and extruder together but independent (legacy, homing move not possible))
    #         "gear+extruder" - gear driving and extruder linked
    #         "extruder+gear" - extruder driving and gear linked
    # If homing move then endstop name can be specified.
    # Homing moves return (homed, actual_movement, measured_movement)
    # Nomal moves return measured_movement
    # All move distances are interpreted as relative and stepper commanded position will be reset
    def _trace_filament_move(self, trace_str, dist, speed=None, accel=None, motor="gear", homing_move=0, endstop="default", track=False, dwell=0.):
        self._sync_gear_to_extruder(False) # Safety
        if dwell > 0:
            self.toolhead.dwell(dwell)
            self.toolhead.wait_moves()
        start = self._get_encoder_distance()
        homed = False
        actual = 0.

        if homing_move != 0:
            # Generally homing speeds/accel are set here
            if motor in ("both", "gear+extruder", "extruder+gear"):
                speed = speed or min(self.gear_homing_speed, self.extruder_homing_speed)
                accel = accel or min(self.gear_stepper.accel, self.extruder_accel)
            elif motor == "extruder":
                speed = speed or self.extruder_homing_speed
                accel = accel or self.extruder_accel
            else:
                speed = speed or self.gear_homing_speed
                accel = accel or self.gear_stepper.accel
        else:
            # Generally the speed/accel will be specified but here are some saftely values
            if motor in ("both", "gear+extruder", "extruder+gear"):
                speed = speed or self.extruder_sync_load_speed
                accel = accel or min(self.gear_stepper.accel, self.extruder_accel)
            elif motor == "extruder":
                speed = speed or self.extruder_load_speed
            else:
                pass # Set later based on a few factors

        if motor == "both":
            if homing_move != 0:
                self._log_error("Not possible to perform homing move on two independent steppers")
            else:
                self._log_stepper("BOTH: dist=%.1f, speed=%.1f, accel=%.1f" % (dist, speed, accel))
                self.gear_stepper.do_set_position(0.) # Force relative move
                pos = self.toolhead.get_position()
                pos[3] += dist
                self.gear_stepper.do_move(dist, speed, accel, False)
                self.toolhead.manual_move(pos, speed)
                self.toolhead.dwell(dwell+0.05) # "MCU Timer too close" protection
                self.toolhead.wait_moves()
                self.toolhead.set_position(pos) # Force subsequent incremental move

        elif motor == "gear":
            if homing_move != 0:
                self._log_stepper("GEAR HOME: dist=%.1f, speed=%.1f, accel=%.1f, endstop=%s" % (dist, speed, accel, endstop))
                try:
                    self.gear_stepper.do_set_position(0.) # Force relative move
                    init_mcu_pos = self.gear_stepper.stepper.get_mcu_position()
                    self.gear_stepper.do_mh_homing_move(dist, speed, accel, homing_move > 0, abs(homing_move) == 1, endstop_name=endstop)
                    homed = True
                except Exception as e:
                    self._log_stepper("Did not home: %s" % str(e))
                finally:
                    actual = (self.gear_stepper.stepper.get_mcu_position() - init_mcu_pos) * self.gear_stepper.stepper.get_step_dist()
            else:
                self._gear_stepper_move_wait(dist, speed=speed, accel=accel, wait=True, dwell=dwell)

        elif motor == "extruder":
            if homing_move != 0:
                self._log_stepper("EXTRUDER HOME: dist=%.1f, speed=%.1f, accel=%.1f, endstop=%s" % (dist, speed, accel, endstop))
                try:
                    self.mmu_extruder_stepper.sync_to_extruder(None) # Unsync extruder stepper from toolhead motion queue
                    self.mmu_extruder_stepper.do_set_position(0.) # Force relative move
                    init_mcu_pos = self.mmu_extruder_stepper.stepper.get_mcu_position()
                    self.mmu_extruder_stepper.do_mh_homing_move(dist,
                            speed, accel, homing_move > 0, abs(homing_move) == 1, endstop_name=endstop)
                    homed = True
                except Exception as e:
                    self._log_stepper("Did not home: %s" % str(e))
                finally:
                    actual = (self.mmu_extruder_stepper.stepper.get_mcu_position() - init_mcu_pos) * self.mmu_extruder_stepper.stepper.get_step_dist()
                    self.mmu_extruder_stepper.sync_to_extruder(self.extruder_name) # Sync back to toolhead
            else:
                self._log_stepper("EXTRUDER: dist=%.1f, speed=%.1f" % (dist, speed))
                pos = self.toolhead.get_position()
                pos[3] += dist
                self.toolhead.manual_move(pos, speed)
                if dwell > 0: self.toolhead.dwell(dwell)
                self.toolhead.wait_moves()
                self.toolhead.set_position(pos) # Force subsequent incremental move

        elif motor == "gear+extruder":
            if homing_move != 0:
                self._log_stepper("GEAR+EXTRUDER HOME: dist=%.1f, speed=%.1f, accel=%.1f, endstop=%s, linked_stepper=%s" % (dist, speed, accel, endstop, self.extruder_name))
                try:
                    self.gear_stepper.do_set_position(0.) # Force relative move
                    init_mcu_pos = self.gear_stepper.stepper.get_mcu_position()
                    self.gear_stepper.do_linked_homing_move(dist,
                            speed, accel, homing_move > 0, abs(homing_move) == 1, endstop_name=endstop, linked_extruder=self.extruder_name)
                    homed = True
                except Exception as e:
                    self._log_stepper("Did not home: %s" % str(e))
                finally:
                    actual = (self.gear_stepper.stepper.get_mcu_position() - init_mcu_pos) * self.gear_stepper.stepper.get_step_dist()
            else:
                self._log_stepper("GEAR+EXTRUDER: dist=%.1f, speed=%.1f, accel=%.1f, linked_stepper=%s" % (dist, speed, accel, self.extruder_name))
                self.gear_stepper.do_set_position(0.) # Force relative move
                self.gear_stepper.do_linked_move(dist, speed, accel, linked_extruder=self.extruder_name)
                if dwell > 0: self.toolhead.dwell(dwell)
                self.toolhead.wait_moves()

        elif motor == "extruder+gear":
            if homing_move != 0:
                self._log_stepper("EXTRUDER+GEAR HOME: dist=%.1f, speed=%.1f, accel=%.1f, endstop=%s, linked_stepper=%s" % (dist, speed, accel, endstop, "gear_stepper"))
                try:
                    self.mmu_extruder_stepper.sync_to_extruder(None) # Disssociate/unsync with toolhead
                    self.mmu_extruder_stepper.do_set_position(0.) # Force relative move
                    init_mcu_pos = self.mmu_extruder_stepper.stepper.get_mcu_position()
                    self.mmu_extruder_stepper.do_linked_homing_move(dist,
                            speed, accel, homing_move > 0, abs(homing_move) == 1, endstop_name=endstop, linked_extruder="gear_stepper")
                    homed = True
                except Exception as e:
                    self._log_stepper("Did not home: %s" % str(e))
                finally:
                    actual = (self.mmu_extruder_stepper.stepper.get_mcu_position() - init_mcu_pos) * self.mmu_extruder_stepper.stepper.get_step_dist()
                    self.mmu_extruder_stepper.sync_to_extruder(self.extruder_name) # Restore toolhead association/syncing
            else:
                self._log_stepper("EXTRUDER+GEAR: dist=%.1f, speed=%.1f, accel=%.1f, linked_stepper=%s" % (dist, speed, accel, "gear_stepper"))
                self.mmu_extruder_stepper.sync_to_extruder(None) # Disssociate/unsync with toolhead
                self.mmu_extruder_stepper.do_set_position(0.) # Force relative move
                self.mmu_extruder_stepper.do_linked_move(dist, speed, accel, linked_extruder="gear_stepper")
                if dwell > 0: self.toolhead.dwell(dwell)
                self.toolhead.wait_moves()
                self.mmu_extruder_stepper.sync_to_extruder(self.extruder_name) # Restore toolhead association/syncing

        else:
            self._log_error("Assertion failure: Invalid motor specification")

        end = self._get_encoder_distance()
        measured = end - start
        if homing_move != 0:
            delta = abs(actual) - measured # +ve means measured less than moved, -ve means measured more than moved
            trace_str += ". Stepper: '%s' %s after moving %.1fmm (of max %.1fmm), encoder measured %.1fmm (delta %.1fmm)"
            self._log_trace(trace_str % (motor, ("homed" if homed else "did not home"), actual, dist, measured, delta))
        else:
            delta = abs(dist) - measured # +ve means measured less than moved, -ve means measured more than moved
            trace_str += ". Stepper: '%s' moved %.1fmm, encoder measured %.1fmm (delta %.1fmm)"
            self._log_trace(trace_str % (motor, dist, measured, delta))
        trace_str += ". Counter: @%.1fmm" % end

        if motor == "gear" and track:
            if dist > 0:
                self._track_gate_statistics('load_distance', self.gate_selected, dist)
                self._track_gate_statistics('load_delta', self.gate_selected, delta)
            else:
                self._track_gate_statistics('unload_distance', self.gate_selected, -dist)
                self._track_gate_statistics('unload_delta', self.gate_selected, delta)

        if homing_move != 0:
            return homed, actual, delta
        else:
            return delta

    def _selector_stepper_move_wait(self, dist, wait=True, speed=None, accel=None, homing_move=0, endstop="default"):
        speed = speed or self.selector_move_speed
        speed = min(self.selector_stepper.velocity, speed) # Cap max speed
        accel = accel or self.selector_stepper.accel
        if homing_move != 0:
            self._log_stepper("SELECTOR: dist=%.1f, speed=%.1f, accel=%.1f homing_move=%d, endstop=%s" % (dist, speed, accel, homing_move, endstop))
            # Don't allow stallguard home moves in rapid succession (TMC limitation)
            if self.selector_touch:
                current_time = self.estimated_print_time(self.reactor.monotonic())
                time_since_last = self.last_selector_move_time + 1.0 - current_time # 1 sec recovery time
                if (time_since_last) > 0:
                    self._log_trace("Waiting %.2f seconds before next sensorless homing move" % time_since_last)
                    self.toolhead.dwell(time_since_last)
            elif abs(dist - self.selector_stepper.get_position()[0]) < 12: # Workaround for Timer Too Close error with short homing moves
                self.toolhead.dwell(1)
            self.selector_stepper.do_mh_homing_move(dist, speed, accel, homing_move > 0, abs(homing_move) == 1, endstop_name=endstop)
        else:
            self._log_stepper("SELECTOR: dist=%.1f, speed=%.1f, accel=%.1f" % (dist, speed, accel))
            self.selector_stepper.do_move(dist, speed, accel)
        if wait:
            self.toolhead.wait_moves()
        self.last_selector_move_time = self.estimated_print_time(self.reactor.monotonic())

    def _buzz_gear_motor(self):
        initial_encoder_position = self._get_encoder_distance()
        self._gear_stepper_move_wait(2.5, accel=self.gear_buzz_accel, wait=False)
        self._gear_stepper_move_wait(-2.5, accel=self.gear_buzz_accel)
        delta = self._get_encoder_distance() - initial_encoder_position
        self._log_trace("After buzzing gear motor, encoder moved %.2f" % delta)
        self._set_encoder_distance(initial_encoder_position)
        return delta > self.encoder_min

    # Check for filament in encoder by wiggling MMU gear stepper and looking for movement on encoder
    def _check_filament_in_encoder(self):
        self._log_debug("Checking for filament in encoder...")
        if self._check_toolhead_sensor() == 1:
            self._log_debug("Filament must be in encoder because reported in extruder by toolhead sensor")
            return True
        self._servo_down()
        found = self._buzz_gear_motor()
        self._log_debug("Filament %s in encoder after buzzing gear motor" % ("detected" if found else "not detected"))
        return found

    # Return toolhead sensor or -1 if not installed
    def _check_toolhead_sensor(self):
        if self._has_toolhead_sensor():
            if self.toolhead_sensor.runout_helper.filament_present:
                self._log_trace("(Toolhead sensor detects filament)")
                return 1
            else:
                self._log_trace("(Toolhead sensor does not detect filament)")
                return 0
        return -1

    # Check for filament in extruder by moving extruder motor. This is only used with toolhead sensor
    # and can only happen if filament is the short distance from sensor to gears. This check will eliminate that
    # problem and indicate if we can unload the rest of the bowden more quickly
    def _check_filament_still_in_extruder(self):
        self._log_debug("Checking for possibility of filament still in extruder gears...")
        self._ensure_safe_extruder_temperature(wait=False)
        self._servo_up()
        length = self.encoder_move_step_size
        delta = self._trace_filament_move("Checking extruder", -length, speed=self.extruder_unload_speed, motor="extruder")
        return (length - delta) > self.encoder_min

    def _sync_gear_to_extruder(self, sync=True, servo=False, in_print=False):
        prev_sync_state = self.gear_stepper.is_synced()
        if servo:
            if sync:
                self._servo_down()
            else:
                self._servo_auto()
        if prev_sync_state != sync:
            self._log_debug("%s gear stepper and extruder" % ("Syncing" if sync else "Unsyncing"))
            self.gear_stepper.sync_to_extruder(self.extruder_name if sync else None)

        # Option to reduce current during print
        if in_print and sync and self.gear_tmc and self.sync_gear_current < 100 and self.gear_stepper_run_current < 0 :
            self.gear_stepper_run_current = self.gear_tmc.get_status(0)['run_current']
            self._log_info("Reducing reducing gear_stepper run current to %d%% for extruder syncing" % self.sync_gear_current)
            self.gcode.run_script_from_command("SET_TMC_CURRENT STEPPER=gear_stepper CURRENT=%.2f"
                                                % ((self.gear_stepper_run_current * self.sync_gear_current) / 100.))
        elif self.gear_tmc and self.gear_tmc.get_status(0)['run_current'] < self.gear_stepper_run_current:
            self._log_info("Restoring gear_stepper run current to 100% configured")
            self.gcode.run_script_from_command("SET_TMC_CURRENT STEPPER=gear_stepper CURRENT=%.2f" % self.gear_stepper_run_current)
            self.gear_stepper_run_current = -1
        return prev_sync_state

    def _move_cmd(self, gcmd, trace_str):
        if self._check_is_disabled(): return
        if self._check_in_bypass(): return
        move = gcmd.get_float('MOVE', 100.)
        speed = gcmd.get_float('SPEED', None)
        accel = gcmd.get_float('ACCEL', None)
        motor = gcmd.get('MOTOR', "gear")
        if motor not in ("gear", "extruder", "gear+extruder", "extruder+gear"):
            raise gcmd.error("Valid motor names are 'gear', 'extruder' or 'gear+extruder' or 'extruder+gear'")
        if motor != "extruder":
            self._servo_down()
        else:
            self._servo_up()
        delta = self._trace_filament_move(trace_str, move, motor=motor, speed=speed, accel=accel)
        return move, delta

    def _homing_move_cmd(self, gcmd, trace_str):
        if self._check_is_disabled(): return
        if self._check_in_bypass(): return
        endstop = gcmd.get('ENDSTOP', "default")
        move = gcmd.get_float('MOVE', 100.)
        speed = gcmd.get_float('SPEED', None)
        accel = gcmd.get_float('ACCEL', None)
        motor = gcmd.get('MOTOR', "gear")
        if motor not in ("gear", "extruder", "gear+extruder", "extruder+gear"):
            raise gcmd.error("Valid motor names are 'gear', 'extruder' or 'gear+extruder' or 'extruder+gear'")
        direction = -1 if move < 0 else 1
        stop_on_endstop = gcmd.get_int('STOP_ON_ENDSTOP', direction, minval=-1, maxval=1)
        stepper = self.mmu_extruder_stepper if motor.startswith("extruder") else self.gear_stepper
        valid_endstops = list(stepper.get_endstop_names())
        if not endstop in valid_endstops:
            raise gcmd.error("Endstop name '%s' is not valid for motor '%s'. Options are: %s" % (endstop, motor, ', '.join(valid_endstops)))
        if stepper.is_endstop_virtual(endstop) and stop_on_endstop == -1:
            raise gcmd.error("Cannot reverse home on virtual (TMC stallguard) endstop '%s'" % endstop)
        if motor != "extruder":
            self._servo_down()
            if stepper.is_endstop_virtual(endstop):
                self.toolhead.dwell(1) # TMC needs time to settle after gear buzz for servo
        else:
            self._servo_up()
        self._log_debug("Homing '%s' motor to '%s' endstop, up to %.1fmm..." % (motor, endstop, move))
        homed, actual, delta = self._trace_filament_move(trace_str,
                move, motor=motor, homing_move=stop_on_endstop, speed=speed, accel=accel, endstop=endstop)
        return homed, actual, delta

#########################################################
# STEP FILAMENT LOAD/UNLOAD MACROS FOR USER COMPOSITION #
#########################################################

    cmd_MMU_FORM_TIP_help = "Convenience macro for calling the standalone tip forming functionality"
    def cmd_MMU_FORM_TIP(self, gcmd):
        extruder_stepper_only = gcmd.get_int('EXTRUDER_ONLY', 1)
        try:
            detected, park_pos = self._form_tip_standalone(extruder_stepper_only)
            msg = "Filament: %s" % ("Detected" if detected else "Not detected")
            msg += (", Park Position: %.1f" % park_pos) if detected else ""
            self._log_always(msg)
        except MmuError as ee:
            raise gcmd.error(str(ee))

    cmd_MMU_STEP_LOAD_ENCODER_help = "User composable loading step: Move filament from gate to start of bowden using encoder"
    def cmd_MMU_STEP_LOAD_ENCODER(self, gcmd):
        try:
            self._load_encoder()
        except MmuError as ee:
            raise gcmd.error("_MMU_STEP_LOAD_ENCODER: %s" % str(ee))

    cmd_MMU_STEP_UNLOAD_ENCODER_help = "User composable unloading step: Move filament from start of bowden and park in the gate using encoder"
    def cmd_MMU_STEP_UNLOAD_ENCODER(self, gcmd):
        full = gcmd.get_int('FULL', 0)
        try:
            self._unload_encoder(self.calibrated_bowden_length if full else self.encoder_unload_max)
        except MmuError as ee:
            raise gcmd.error("_MMU_STEP_UNLOAD_ENCODER: %s" % str(ee))

    cmd_MMU_STEP_LOAD_BOWDEN_help = "User composable loading step: Smart loading of bowden"
    def cmd_MMU_STEP_LOAD_BOWDEN(self, gcmd):
        length = gcmd.get_float('LENGTH')
        if self.filament_distance >= length: return
        if (length >= self.calibrated_bowden_length):
            length = self.calibrated_bowden_length
            full = True
        else:
            full = False
        try:
            self._load_bowden(length - self.filament_distance, full)
        except MmuError as ee:
            raise gcmd.error("_MMU_STEP_LOAD_BOWDEN: %s" % str(ee))

    cmd_MMU_STEP_UNLOAD_BOWDEN_help = "User composable unloading step: Smart unloading of bowden"
    def cmd_MMU_STEP_UNLOAD_BOWDEN(self, gcmd):
        full = gcmd.get_int('FULL', 1)
        default_length = self.calibrated_bowden_length - self.encoder_unload_buffer
        length = gcmd.get_float('LENGTH', default_length)
        try:
            self._unload_bowden(default_length if full else length)
        except MmuError as ee:
            raise gcmd.error("_MMU_STEP_UNLOAD_BOWDEN: %s" % str(ee))

    cmd_MMU_STEP_HOME_EXTRUDER_help = "User composable loading step: Extruder collision detection"
    def cmd_MMU_STEP_HOME_EXTRUDER(self, gcmd):
        if not self._must_home_to_extruder(): return
        try:
            self._home_to_extruder(self.extruder_homing_max)
        except MmuError as ee:
            raise gcmd.error("_MMU_STEP_HOME_EXTRUDER: %s" % str(ee))

    cmd_MMU_STEP_LOAD_TOOLHEAD_help = "User composable loading step: Toolhead loading"
    def cmd_MMU_STEP_LOAD_TOOLHEAD(self, gcmd):
        extruder_stepper_only = gcmd.get_int('EXTRUDER_ONLY', 0)
        try:
            self._load_extruder(extruder_stepper_only)
        except MmuError as ee:
            raise gcmd.error("_MMU_STEP_LOAD_TOOLHEAD: %s" % str(ee))

    cmd_MMU_STEP_UNLOAD_TOOLHEAD_help = "User composable unloading step: Toolhead unloading"
    def cmd_MMU_STEP_UNLOAD_TOOLHEAD(self, gcmd):
        extruder_stepper_only = gcmd.get_int('EXTRUDER_ONLY', 0)
        park_pos = gcmd.get_float('PARK_POS', 0)
        try:
            self._unload_extruder(extruder_stepper_only, park_pos)
        except MmuError as ee:
            raise gcmd.error("_MMU_STEP_UNLOAD_TOOLHEAD: %s" % str(ee))

    cmd_MMU_STEP_HOMING_MOVE_help = "User composable loading step: Generic homing move"
    def cmd_MMU_STEP_HOMING_MOVE(self, gcmd):
        try:
            homed, actual, delta = self._homing_move_cmd(gcmd, "User defined step homing move")
            self.filament_distance += actual
        except MmuError as ee:
            raise gcmd.error("_MMU_STEP_HOMING_MOVE: %s" % str(ee))

    cmd_MMU_STEP_MOVE_help = "User composable loading step: Generic move"
    def cmd_MMU_STEP_MOVE(self, gcmd):
        try:
            actual, delta = self._move_cmd(gcmd, "User defined step move")
            self.filament_distance += actual
        except MmuError as ee:
            raise gcmd.error("_MMU_STEP_MOVE: %s" % str(ee))

    cmd_MMU_STEP_SET_FILAMENT_help = "User composable loading step: Set filament position state"
    def cmd_MMU_STEP_SET_FILAMENT(self, gcmd):
        state = gcmd.get_int('STATE', )
        silent = gcmd.get_int('SILENT', 0)
        if state >= self.FILAMENT_POS_UNLOADED and state <= self.FILAMENT_POS_LOADED:
            self._set_filament_pos(state, silent)
        else:
            raise gcmd.error("_MMU_STEP_SET_FILAMENT: Invalid state '%d'" % state)


###########################
# FILAMENT LOAD FUNCTIONS #
###########################

    # Primary method to selects and loads tool. Assumes we are unloaded.
    def _select_and_load_tool(self, tool):
        self._log_debug('Loading tool T%d...' % tool)
        self._select_tool(tool, move_servo=False)
        gate = self.tool_to_gate_map[tool]
        if self.gate_status[gate] == self.GATE_EMPTY:
            raise MmuError("Gate %d is empty!" % gate)
        self._load_sequence(self.calibrated_bowden_length)

    def _load_sequence(self, length, skip_extruder=False, extruder_only=False):
        self._log_info("Loading %s..." % ("extruder" if extruder_only else "filament"))
        full = home = False
        self._set_filament_direction(self.DIRECTION_LOAD)
        self.toolhead.wait_moves()
        self._set_encoder_distance(self.filament_distance)
        try:
            if not extruder_only:
                self._display_visual_state()
                if (length >= self.calibrated_bowden_length):
                    if (length > self.calibrated_bowden_length):
                        length = self.calibrated_bowden_length
                        self._log_info("Restricting load length to extruder calibration reference of %.1fmm" % length)
                    full = True
                    self._track_load_start()
                    home = self._must_home_to_extruder()
                else:
                    skip_extruder = True
                current_action = self._set_action(self.ACTION_LOADING)

            # Note: Conditionals deliberately coded this way to match macro alternative
            start_filament_pos = self.filament_pos
            if self.gcode_load_sequence:
                self._log_debug("Calling external user defined loading sequence macro")
                self._wrap_gcode_command("_MMU_LOAD_SEQUENCE FILAMENT_POS=%d LENGTH=%.1f FULL=%d HOME_EXTRUDER=%d SKIP_EXTRUDER=%d EXTRUDER_ONLY=%d" % (start_filament_pos, length, int(full), int(home), int(skip_extruder), int(extruder_only)), exception=True)

            elif extruder_only:
                if start_filament_pos < self.FILAMENT_POS_EXTRUDER_ENTRY:
                    self._load_extruder(extruder_stepper_only=True)
                else:
                    self._log_debug("Assertion failure: Unexpected state %d in _load_sequence(extruder_only=True)" % start_filament_pos)
                    raise MmuError("Cannot load extruder because already in extruder. Unload first")

            elif start_filament_pos >= self.FILAMENT_POS_EXTRUDER_ENTRY:
                self._log_debug("Assertion failure: Unexpected state %d in _load_sequence()" % start_filament_pos)
                raise MmuError("Cannot load because already in extruder. Unload first")

            else:
                if start_filament_pos <= self.FILAMENT_POS_UNLOADED:
                    self._load_encoder()

                if start_filament_pos < self.FILAMENT_POS_END_BOWDEN:
                    self._load_bowden(length - self.filament_distance, full)

                if start_filament_pos < self.FILAMENT_POS_HOMED_EXTRUDER and home:
                    self._home_to_extruder(self.extruder_homing_max)

                if not skip_extruder:
                    self._load_extruder()

            self.toolhead.wait_moves()
            msg = "Loaded %.1fmm of filament" % (self.last_filament_distance if self.filament_pos == self.FILAMENT_POS_LOADED else self.filament_distance)
            if self._has_encoder():
                msg += " (encoder measured %.1fmm)" % self._get_encoder_distance()
            self._log_info(msg)
        except MmuError as ee:
            if full:
                self._track_gate_statistics('load_failures', self.gate_selected)
            raise MmuError("Load sequence failed: %s" % (str(ee)))
        finally:
            if full:
                self._track_load_end()
            if not extruder_only:
                self._set_action(current_action)

    # Step 1 of the load sequence
    # Load filament past encoder and return the actual measured distance detected by encoder
    # Returns the measured filament distance moved
    def _load_encoder(self, retry=True, adjust_servo_on_error=True):
        if not self._has_encoder():
            raise MmuError("Attempting to load encoder but not encoder is configured on MMU!")

        self._set_filament_direction(self.DIRECTION_LOAD)
        self._servo_down()
        initial_encoder_position = self._get_encoder_distance()
        retries = self.encoder_load_retries if retry else 1
        for i in range(retries):
            msg = "Initial load into encoder" if i == 0 else ("Retry load into encoder #%d" % i)
            delta = self._trace_filament_move(msg, self.LONG_MOVE_THRESHOLD)
            if (self.LONG_MOVE_THRESHOLD - delta) > 6.0:
                self._set_gate_status(self.gate_selected, max(self.gate_status[self.gate_selected], self.GATE_AVAILABLE)) # Don't reset if filament is buffered
                self._set_filament_pos(self.FILAMENT_POS_START_BOWDEN)
                self.filament_distance = self._get_encoder_distance() - initial_encoder_position
                return self.filament_distance
            else:
                self._log_debug("Error loading filament - not enough detected at encoder. %s" % ("Retrying..." if i < retries - 1 else ""))
                if i < retries - 1:
                    self._track_gate_statistics('servo_retries', self.gate_selected)
                    self._servo_up()
                    self._servo_down()
        self._set_gate_status(self.gate_selected, self.GATE_UNKNOWN)
        self._set_filament_pos(self.FILAMENT_POS_UNLOADED)
        if adjust_servo_on_error:
            self._servo_auto()
        raise MmuError("Error picking up filament at gate - not enough movement detected at encoder")

    # Step 2 of the load sequence
    # Fast load of filament to approximate end of bowden (without homing)
    # Returns the measured distance moved if encoder equipped else actual
    def _load_bowden(self, length, full=False):
        if length <= 0: return
        self._log_debug("Loading bowden tube")
        tolerance = self.bowden_load_tolerance
        self._set_filament_direction(self.DIRECTION_LOAD)
        self._servo_down()

        # See if we need to automatically set calibration ratio for this gate
        current_ratio = self.variables.get("%s%d" % (self.VARS_MMU_CALIB_PREFIX, self.gate_selected), None)
        if self.auto_calibrate_gates and self.gate_selected > 0 and not current_ratio and not self.calibrating:
            reference_load = True
            dwell = 0.2
        else:
            reference_load = False
            dwell = 0.

        # Fast load
        moves = 1 if length < (self.calibrated_bowden_length / self.bowden_num_moves) else self.bowden_num_moves
        delta = 0
        for i in range(moves):
            msg = "Course loading move #%d into bowden" % (i+1)
            delta += self._trace_filament_move(msg, length / moves, track=True, dwell=dwell)
            if (i+1) < moves:
                self._set_filament_pos(self.FILAMENT_POS_IN_BOWDEN)

        if reference_load:
            ratio = (length - delta) / length
            if ratio > 0.9 and ratio < 1.1:
                self.variables["%s%d" % (self.VARS_MMU_CALIB_PREFIX, self.gate_selected)] = ratio
                self.gcode.run_script_from_command("SAVE_VARIABLE VARIABLE=%s%d VALUE=%.6f" % (self.VARS_MMU_CALIB_PREFIX, self.gate_selected, ratio))
                self._log_always("Calibration ratio for gate #%d was missing. Value of %.6f has been automatically saved" % (self.gate_selected, ratio))
                self._set_gate_ratio(ratio)

        elif delta >= tolerance and not self.calibrating and current_ratio:
            # Correction attempts to load the filament according to encoder reporting
            if self.bowden_apply_correction:
                for i in range(2):
                    if delta >= tolerance:
                        msg = "Correction load move #%d into bowden" % (i+1)
                        delta = self._trace_filament_move(msg, delta, track=True)
                        self._log_debug("Correction load move was necessary, encoder now measures %.1fmm" % self._get_encoder_distance())
                    else:
                        break
                self._set_filament_pos(self.FILAMENT_POS_IN_BOWDEN)
                if delta >= tolerance:
                    self._log_info("Warning: Excess slippage was detected in bowden tube load afer correction moves. Gear moved %.1fmm, Encoder delta %.1fmm. See mmu.log for more details"% (length, delta))
            else:
                self._log_info("Warning: Excess slippage was detected in bowden tube load but 'bowden_apply_correction' is disabled. Gear moved %.1fmm, Encoder delta %.1fmm. See mmu.log for more details" % (length, delta))

            if delta >= tolerance:
                self._log_debug("Possible causes of slippage:\nCalibration ref length too long (hitting extruder gear before homing)\nCalibration ratio for gate is not accurate\nMMU gears are not properly gripping filament\nEncoder reading is inaccurate\nFaulty servo\nLoad speed too fast for encoder to track (>200mm/s)")

        if full:
            self._set_filament_pos(self.FILAMENT_POS_END_BOWDEN)
        self.filament_distance += length
        return length - delta

    # Step 3a of the load sequence
    # This optional step snugs the filament up to the extruder gears
    # Returns the measured distance moved for collision else actual from klipper
    def _home_to_extruder(self, max_length):
        self._servo_down()
        self._set_filament_direction(self.DIRECTION_LOAD)
        try:
            self.mmu_extruder_stepper.sync_to_extruder(None) # Unsync extruder stepper from toolhead so we can force enable to lock motors
            self.mmu_extruder_stepper.do_enable(True)

            if self.extruder_homing_endstop != self.EXTRUDER_COLLISION_ENDSTOP:
                self._log_debug("Homing to extruder '%s' endstop, up to %.1fmm" % (self.extruder_homing_endstop, max_length))
                homed, actual, delta = self._trace_filament_move("Homing filament to extruder",
                        max_length, motor="gear", homing_move=1, endstop=self.extruder_homing_endstop)
                measured_movement = max_length - delta
                distance_moved = actual
                if homed:
                    self._log_debug("Extruder entrance reached after %.1fmm (measured %.1fmm)" % (actual, measured_movement))
            else:
                homed, measured_movement = self._home_to_extruder_collision_detection(max_length)
                distance_moved = measured_movement

            if not homed:
                self._set_filament_pos(self.FILAMENT_POS_END_BOWDEN)
                raise MmuError("Failed to reach extruder gear after moving %.1fmm" % max_length)

            if measured_movement > (max_length * 0.8):
                self._log_info("Warning: 80%% of 'extruder_homing_max' was used homing. You may want to increase your initial load distance ('%s') or increase 'extruder_homing_max'" % self.VARS_MMU_CALIB_BOWDEN_LENGTH)

            self._set_filament_pos(self.FILAMENT_POS_HOMED_EXTRUDER)
            self.filament_distance += distance_moved
            return distance_moved

        finally:
            self.mmu_extruder_stepper.sync_to_extruder(self.extruder_name) # Resync with toolhead extruder

    def _home_to_extruder_collision_detection(self, max_length):
        step = self.extruder_collision_homing_step * math.ceil(self.encoder_resolution * 10) / 10
        self._log_debug("Homing to extruder gear, up to %.1fmm in %.1fmm steps" % (max_length, step))

        if self.gear_tmc and self.extruder_homing_current < 100:
            run_current = self.gear_tmc.get_status(0)['run_current']
            self._log_debug("Temporarily reducing gear_stepper run current to %d%% for collision detection"
                                % self.extruder_homing_current)
            self.gcode.run_script_from_command("SET_TMC_CURRENT STEPPER=gear_stepper CURRENT=%.2f"
                                                % ((run_current * self.extruder_homing_current) / 100.))

        initial_encoder_position = self._get_encoder_distance()
        homed = False
        for i in range(int(max_length / step)):
            msg = "Homing step #%d" % (i+1)
            delta = self._trace_filament_move(msg, step, speed=self.gear_homing_speed)
            measured_movement = self._get_encoder_distance() - initial_encoder_position
            total_delta = step*(i+1) - measured_movement
            if delta >= self.encoder_min or abs(total_delta) > step: # Not enough or strange measured movement means we've hit the extruder
                homed = True
                break
        self._log_debug("Extruder entrance%s found after %.1fmm move (%d steps), encoder measured %.1fmm (total_delta %.1fmm)"
                % (" not" if not homed else "", step*(i+1), i+1, measured_movement, total_delta))

        if self.gear_tmc and self.extruder_homing_current < 100:
            self.gcode.run_script_from_command("SET_TMC_CURRENT STEPPER=gear_stepper CURRENT=%.2f" % run_current)

        if total_delta > 5.0:
            self._log_info("Warning: A lot of slippage was detected whilst homing to extruder, you may want to reduce 'extruder_homing_current' and/or ensure a good grip on filament by gear drive")
        return homed, measured_movement

    # Step 3b of the load sequence
    # This optional step aligns (homes) filament to the toolhead sensor which should be a very
    # reliable location. Returns measured movement
    # 'extruder_stepper_only' forces only extruder stepper movement regardless of configuration
    # Returns the distance moved
    def _home_to_toolhead_sensor(self, extruder_stepper_only):
        if self.toolhead_sensor.runout_helper.filament_present:
            # We shouldn't be here and probably means the toolhead sensor is malfunctioning/blocked
            raise MmuError("Toolhead sensor malfunction - filament detected before it entered extruder")

        sync = self.toolhead_sync_load and not extruder_stepper_only
        self._log_debug("Homing up to %.1fmm to toolhead sensor%s" % (self.toolhead_homing_max, (" (synced)" if sync else "")))
        distance_moved = 0.
        homed = False

        if sync:
            homed, actual, delta = self._trace_filament_move("Synchronously homing to toolhead sensor",
                    self.toolhead_homing_max, motor="gear+extruder", homing_move=1, endstop="mmu_toolhead")
            distance_moved += actual
        else:
            length = self.toolhead_homing_max
            if not extruder_stepper_only:
                # Extruder transition moves...
                if self.toolhead_delay_servo_release > 0 and self._must_home_to_extruder():
                    # Delay servo release by a few mm to keep filament tension for reliable transition
                    delta = self._trace_filament_move("Small extruder move under filament tension before servo release",
                            self.toolhead_delay_servo_release, speed=self.extruder_load_speed, motor="extruder")
                    distance_moved += self.toolhead_delay_servo_release
                    length -= self.toolhead_delay_servo_release
                if self.toolhead_transition_length > 0:
                    # Synced extruder transistion move
                    dist = max(0, self.toolhead_transition_length - self.toolhead_delay_servo_release)
                    homed, actual, delta = self._trace_filament_move("Synced extruder entry move",
                            dist, motor="gear+extruder", homing_move=1, endstop="mmu_toolhead")
                    distance_moved += actual
                    length -= dist
            if not homed:
                # Now complete homing with just extruder movement
                self._servo_up()
                homed, actual, delta = self._trace_filament_move("Homing to toolhead sensor",
                        length, motor="extruder", homing_move=1, endstop="mmu_toolhead")
                distance_moved += actual

        if homed:
            self._set_filament_pos(self.FILAMENT_POS_HOMED_TS)
            self.filament_distance += distance_moved
            return distance_moved
        else:
            self._set_filament_pos(self.FILAMENT_POS_EXTRUDER_ENTRY) # But could also still be POS_IN_BOWDEN!
            raise MmuError("Failed to reach toolhead sensor after moving %.1fmm" % self.toolhead_homing_max)

    # Step 4 of the load sequence
    # Move filament from the home position (extruder or sensor) to the nozzle. Return measured movement
    # Returns the distance moved
    def _load_extruder(self, extruder_stepper_only=False):
        current_action = self._set_action(self.ACTION_LOADING_EXTRUDER)
        distance_moved = 0.
        try:
            self._set_filament_direction(self.DIRECTION_LOAD)

            # Important to wait for filaments with wildy different print temps. In practice, the time taken
            # to perform a swap should be adequate to reach the target temp but better safe than sorry
            self._ensure_safe_extruder_temperature(wait=True)

            if self._has_toolhead_sensor():
                # With toolhead sensor we home to toolhead sensor past the extruder entrance
                distance_moved += self._home_to_toolhead_sensor(extruder_stepper_only)

            length = self._get_home_position_to_nozzle()
            self._log_debug("Loading last %.1fmm to the nozzle..." % length)
            initial_encoder_position = self._get_encoder_distance()

            if self.toolhead_sync_load and not extruder_stepper_only:
                self._servo_down()
                delta = self._trace_filament_move("Synchronously loading filament to nozzle", length,
                        speed=self.extruder_sync_load_speed, motor="gear+extruder")
            else:
                if not self._has_toolhead_sensor() and not extruder_stepper_only:
                    # Extruder transition moves...
                    if self.toolhead_delay_servo_release > 0:
                        # Delay servo release by a few mm to keep filament tension for reliable transition
                        delta = self._trace_filament_move("Small extruder move under filament tension before servo release",
                                self.toolhead_delay_servo_release, speed=self.extruder_load_speed, motor="extruder")
                        length -= self.toolhead_delay_servo_release
                    if self.toolhead_transition_length > 0:
                        # Synced extruder transistion move
                        dist = self.toolhead_transition_length - self.toolhead_delay_servo_release
                        delta = self._trace_filament_move("Synced extruder entry move",
                                dist, speed=self.extruder_sync_load_speed, motor="gear+extruder")
                        length -= dist
                    self._set_filament_pos(self.FILAMENT_POS_EXTRUDER_ENTRY)

                # Move the remaining distance to the nozzle meltzone under exclusive extruder stepper control
                self._servo_up()
                delta = self._trace_filament_move("Remainder of final move to mozzle", length,
                        speed=self.extruder_load_speed, motor="extruder")
            distance_moved += length

            # Final sanity check if not bypass
            if self._has_encoder():
                measured_movement = self._get_encoder_distance() - initial_encoder_position
                total_delta = self._get_home_position_to_nozzle() - measured_movement
                self._log_debug("Total measured movement: %.1fmm, total delta: %.1fmm" % (measured_movement, total_delta))
                tolerance = max(self.encoder_sensor.get_clog_detection_length(), self._get_home_position_to_nozzle() * 0.50)
                if total_delta > tolerance:
                    msg = "Move to nozzle failed (encoder not sensing sufficient movement). Extruder may not have picked up filament or filament did not home correctly"
                    if not self.toolhead_ignore_load_error:
                        self._set_filament_pos(self.FILAMENT_POS_IN_EXTRUDER)
                        raise MmuError(msg)
                    else:
                        self._log_always("Ignoring: %s" % msg)

            self.filament_distance += distance_moved
            self._set_filament_pos(self.FILAMENT_POS_LOADED)
            self._log_info('MMU load successful')
            return distance_moved

        finally:
            self._set_action(current_action)

#############################
# FILAMENT UNLOAD FUNCTIONS #
#############################

    # Primary method to unload current tool but retains selection
    def _unload_tool(self, skip_tip=False):
        if self.filament_pos == self.FILAMENT_POS_UNLOADED:
            self._log_debug("Tool already unloaded")
            return
        self._log_debug("Unloading tool %s" % self._selected_tool_string())
        self._unload_sequence(self.calibrated_bowden_length, skip_tip=skip_tip)

    def _unload_sequence(self, length, check_state=False, skip_tip=False, extruder_only=False):
        self._set_filament_direction(self.DIRECTION_UNLOAD)
        self.toolhead.wait_moves()
        self._set_encoder_distance(self.filament_distance)

        if check_state or self.filament_pos == self.FILAMENT_POS_UNKNOWN:
            # Let's determine where filament is and reset state before continuing
            self._recover_filament_pos(message=True)

        if self.filament_pos == self.FILAMENT_POS_UNLOADED:
            self._log_debug("Filament already ejected")
            self._servo_auto()
            return

        try:
            self._log_info("Unloading %s..." % ("extruder" if extruder_only else "filament"))
            if not extruder_only:
                current_action = self._set_action(self.ACTION_UNLOADING)
                self._track_unload_start()
                self._display_visual_state()

            # Check for cases where we must form tip
            if skip_tip:
                park_pos = self.slicer_tip_park_pos
            elif self.filament_pos >= self.FILAMENT_POS_IN_EXTRUDER:
                detected, park_pos = self._form_tip_standalone()
                if detected:
                    # Definitely in extruder
                    self._set_filament_pos(self.FILAMENT_POS_IN_EXTRUDER)
                else:
                    # No movement means we can safely assume we are somewhere in the bowden
                    self._set_filament_pos(self.FILAMENT_POS_IN_BOWDEN)
            else:
                park_pos = 0.

            # Note: Conditionals deliberately coded this way to match macro alternative
            start_filament_pos = self.filament_pos
            unload_to_buffer = (start_filament_pos >= self.FILAMENT_POS_END_BOWDEN and not extruder_only)
            if self.gcode_unload_sequence:
                self._log_debug("Calling external user defined unloading sequence macro")
                self._wrap_gcode_command("_MMU_UNLOAD_SEQUENCE FILAMENT_POS=%d LENGTH=%.1f EXTRUDER_ONLY=%d PARK_POS=%.1f" % (start_filament_pos, length, extruder_only, park_pos), exception=True)

            elif extruder_only:
                if start_filament_pos >= self.FILAMENT_POS_EXTRUDER_ENTRY:
                    self._unload_extruder(extruder_stepper_only=True, park_pos=park_pos)
                else:
                    self._log_debug("Assertion failure: Unexpected state %d in _unload_sequence(extruder_only=True)" % start_filament_pos)
                    raise MmuError("Cannot unload extruder because filament not in extruder!")

            elif start_filament_pos == self.FILAMENT_POS_UNLOADED:
                self._log_debug("Assertion failure: Unexpected state %d in _unload_sequence()" % start_filament_pos)
                raise MmuError("Cannot unload because already unloaded!")

            else:
                if start_filament_pos >= self.FILAMENT_POS_EXTRUDER_ENTRY:
                    # Exit extruder, fast unload of bowden, then slow unload encoder
                    self._unload_extruder(park_pos=park_pos)

                if start_filament_pos >= self.FILAMENT_POS_END_BOWDEN:
                    # Fast unload of bowden, then unload encoder
                    self._unload_bowden(length - self.encoder_unload_buffer)
                    self._unload_encoder(self.encoder_unload_max)

                elif start_filament_pos >= self.FILAMENT_POS_START_BOWDEN:
                    # Have to do slow unload because we don't know exactly where we are
                    self._unload_encoder(length) # Full slow unload

            if unload_to_buffer:
                self._set_gate_status(self.gate_selected, self.GATE_AVAILABLE_FROM_BUFFER)

            self.toolhead.wait_moves()
            movement = self._servo_up()
            if movement > self.encoder_min:
                self._set_filament_pos(self.FILAMENT_POS_UNKNOWN)
                raise MmuError("It may be time to get the pliers out! Filament appears to stuck somewhere")

            msg = "Unloaded %.1fmm of filament" % (self.last_filament_distance if self.filament_pos == self.FILAMENT_POS_UNLOADED else self.filament_distance)
            if self._has_encoder():
                msg += " (encoder measured %.1fmm)" % self._get_encoder_distance()
            self._log_info(msg)

        except MmuError as ee:
            if not extruder_only:
                self._track_gate_statistics('unload_failures', self.gate_selected)
            raise MmuError("Unload sequence failed: %s" % (str(ee)))

        finally:
            if not extruder_only:
                self._track_unload_end()
                self._set_action(current_action)

    # This is a recovery routine to determine the most conservative location of the filament for unload purposes
    def _recover_filament_pos(self, strict=False, message=False):
        if message:
            self._log_info("Attempting to recover filament position...")
        toolhead_sensor_state = self._check_toolhead_sensor()
        if toolhead_sensor_state == -1:     # Not installed
            if self._check_filament_in_encoder():
                if self._check_filament_still_in_extruder():
                    self._set_filament_pos(self.FILAMENT_POS_EXTRUDER_ENTRY)
                else:
                    self._set_filament_pos(self.FILAMENT_POS_IN_BOWDEN) # This prevents fast unload move
            else:
                self._set_filament_pos(self.FILAMENT_POS_UNLOADED)
        elif toolhead_sensor_state == 1:    # Filament detected in toolhead
            self._set_filament_pos(self.FILAMENT_POS_LOADED)
        else:                               # Filament not detected in toolhead
            if self._check_filament_in_encoder():
                if self.strict_filament_recovery or strict:
                    if self._check_filament_still_in_extruder():
                        self._set_filament_pos(self.FILAMENT_POS_EXTRUDER_ENTRY)
                    else:
                        self._set_filament_pos(self.FILAMENT_POS_IN_BOWDEN)
                else:
                    self._set_filament_pos(self.FILAMENT_POS_IN_BOWDEN) # Slight risk of it still being gripped by extruder
            else:
                self._set_filament_pos(self.FILAMENT_POS_UNLOADED)

    # Step 1 of the unload sequence
    # Extract filament past extruder gear (to end of bowden)
    # Assume that tip has already been formed and we are parked somewhere in the extruder
    # either by slicer or by stand alone tip creation
    # Returns the measured distance moved if encoder equipped else actual
    def _unload_extruder(self, extruder_stepper_only=False, park_pos=0.):
        current_action = self._set_action(self.ACTION_UNLOADING_EXTRUDER)
        distance_moved = 0.
        try:
            self._log_debug("Extracting filament from extruder")
            self._set_filament_direction(self.DIRECTION_UNLOAD)
            self._ensure_safe_extruder_temperature(wait=False)
            sync_allowed = self.toolhead_sync_unload and not extruder_stepper_only
            if sync_allowed:
                self._servo_down()
            else:
                self._servo_up()

            # Goal is to exit extruder. Strategies depend on availability of toolhead sensor and synced motor option
            out_of_extruder = False
            safety_margin = 5.

            if self._has_toolhead_sensor():
                # This strategy supports both extruder only and 'synced' modes of operation
                # Home to toolhead sensor, then move the remained fixed distance
                motor = "gear+extruder" if sync_allowed else "extruder"
                speed = self.extruder_sync_unload_speed if sync_allowed else self.extruder_unload_speed
                length = self._get_home_position_to_nozzle() - park_pos + safety_margin
                homed, actual, delta = self._trace_filament_move("Reverse homing to toolhead sensor",
                        -length, motor=motor, homing_move=-1, endstop="mmu_toolhead")
                distance_moved += -actual # Actual distance is -ve
                if homed:
                    self._set_filament_pos(self.FILAMENT_POS_HOMED_TS)
                    # Last move to ensure we are really free because of small space between sensor and extruder gears
                    length += actual # Actual is -ve
                    if self.toolhead_sensor_to_nozzle > 0. and self.toolhead_extruder_to_nozzle > 0.:
                        length = self.toolhead_extruder_to_nozzle - self.toolhead_sensor_to_nozzle + safety_margin
                    delta = self._trace_filament_move("Move from toolhead sensor to exit",
                            -length, speed=speed, motor=motor)
                    distance_moved += (length if sync_allowed else length - delta)
                    out_of_extruder = True

            elif not sync_allowed:
                # No toolhead sensor and not syncing gear and extruder motors:
                # Back up around 15mm at a time until either the encoder doesn't see any movement
                # Do this until we have traveled more than the length of the extruder
                step = self.encoder_move_step_size
                length = self._get_home_position_to_nozzle() - park_pos + step + safety_margin
                speed = self.extruder_unload_speed * 0.5 # First pull slower just in case we don't have tip
                self._log_debug("Trying to exit the extruder, up to %.1fmm in %.1fmm steps" % (length, step))
                self._set_filament_pos(self.FILAMENT_POS_EXTRUDER_ENTRY)
                for i in range(int(math.ceil(length / step))):
                    msg = "Step #%d:" % (i+1)
                    delta = self._trace_filament_move(msg, -step, speed=speed, motor="extruder")
                    distance_moved += (step - delta)
                    speed = self.extruder_unload_speed  # Can pull at full speed on subsequent steps

                    if (step - delta) < self.encoder_min:
                        self._log_debug("Extruder entrance reached after %d moves" % (i+1))
                        out_of_extruder = True
                        break

            else:
                # No toolhead sensor with synced steppers:
                # This is a challenge because we don't always accurately know the filament "park position" in extruder
                # If we go too far, bowden unload may accidentally unload encoder later
                # Simply move the maximum distance in steps to sanity check we are moving
                step = self.encoder_move_step_size
                length = self._get_home_position_to_nozzle() - park_pos + safety_margin
                speed = self.extruder_unload_speed * 0.5 # First pull slower just in case we don't have tip
                self._log_debug("Trying to exit the extruder, up to %.1fmm in %.1fmm steps" % (length, step))
                stuck_in_extruder = False
                self._set_filament_pos(self.FILAMENT_POS_EXTRUDER_ENTRY)
                for i in range(int(math.ceil(length / step))):
                    msg = "Step #%d:" % (i+1)
                    delta = self._trace_filament_move(msg, -step, speed=speed, motor="gear+extruder")
                    distance_moved += step
                    speed = self.extruder_unload_speed  # Can pull at full speed on subsequent steps

                    if (step - delta) < self.encoder_min:
                        self._log_debug("No encoder movement despite both steppers are pulling after %d moves" % (i+1))
                        stuck_in_extruder = True
                        break
                if not stuck_in_extruder:
                    out_of_extruder = True
# TODO This causes unecessary servo movement and is probably unecessary although could be put under 'strict' option:
#                    if self.strict_filament_recovery:
#                        # Back up just a bit with only the extruder, if we don't see any movement.
#                        # then the filament is out of the extruder
#                        out_of_extruder, moved = self._test_filament_in_extruder_by_retracting()
#                        if out_of_extruder:
#                            self._log_debug("Extruder entrance reached after %d moves" % (i+1))
#                    else:
#                        out_of_extruder = True

            if not out_of_extruder:
                raise MmuError("Filament seems to be stuck in the extruder")

            self._log_debug("Filament should be out of extruder")
            self.filament_distance += distance_moved
            self._set_filament_pos(self.FILAMENT_POS_END_BOWDEN)
            return distance_moved

        finally:
            self._set_action(current_action)

    # Retract the filament by the extruder stepper only and see if we do not have any encoder movement
    # This assumes that we already tip formed, and the filament is parked somewhere in the extruder
    # Return True if filament is out of extruder and distance filament moved during test
    def _test_filament_in_extruder_by_retracting(self, length=None):
        self._log_debug("Testing for filament in extruder by retracting")
        if not length:
            length = self.encoder_move_step_size
        self._servo_up()
        delta = self._trace_filament_move("Moving extruder to test for exit",
                -length, speed=self.extruder_unload_speed, motor="extruder")
        return (length - delta) < self.encoder_min, (length - delta)

    # Step 2 of the unload sequence
    # Fast unload of filament from exit of extruder gear (end of bowden) to position close to MMU (but still in encoder)
    # Returns the measured distance moved if encoder equipped else actual
    def _unload_bowden(self, length):
        self._log_debug("Unloading bowden tube")
        self._set_filament_direction(self.DIRECTION_UNLOAD)
        tolerance = self.bowden_unload_tolerance
        self._servo_down()

# TODO Old logic. Don't like this test move anymore. Complicates things and servo is now more reliable, although it does prevent
#      significant chewing of the filament if it is really caught in extruder gears!
#        # Initial short move allows for dealing with (servo) errors and prevent grinding filament if stuck
#        if not self.calibrating:
#            sync = not skip_sync_move and self.toolhead_transition_length > 0
#            initial_move = 10. if not sync else self.toolhead_transition_length
#            if sync:
#                self._log_debug("Moving the gear and extruder motors in sync for %.1fmm" % -initial_move)
#                delta = self._trace_filament_move("Sync unload", -initial_move, speed=self.extruder_sync_unload_speed, motor="both")
#            else:
#                self._log_debug("Moving the gear motor for %.1fmm" % -initial_move)
#                delta = self._trace_filament_move("Unload", -initial_move, speed=self.extruder_sync_unload_speed, motor="gear", track=True)
#
#            if delta > max(initial_move * 0.5, 1): # 50% slippage
#                self._log_always("Error unloading filament - not enough detected at encoder. Suspect servo not properly down. Retrying...")
#                self._track_gate_statistics('servo_retries', self.gate_selected)
#                self._servo_up()
#                self._servo_down()
#                if sync:
#                    delta = self._trace_filament_move("Retrying sync unload move after servo reset", -delta, speed=self.extruder_sync_unload_speed, motor="both")
#                else:
#                    delta = self._trace_filament_move("Retrying unload move after servo reset", -delta, speed=self.extruder_sync_unload_speed, motor="gear", track=True)
#                if delta > max(initial_move * 0.5, 1): # 50% slippage
#                    # Actually we are likely still stuck in extruder
#                    self._set_filament_pos(self.FILAMENT_POS_IN_EXTRUDER)
#                    raise MmuError("Too much slippage (%.1fmm) detected during the sync unload from extruder. Maybe still stuck in extruder" % delta)
#            length -= (initial_move - delta)
#        # Continue fast unload

        moves = 1 if length < (self.calibrated_bowden_length / self.bowden_num_moves) else self.bowden_num_moves
        delta = 0
        for i in range(moves):
            msg = "Course unloading move #%d from bowden" % (i+1)
            delta += self._trace_filament_move(msg, -length / moves, track=True)
            if (i+1) < moves:
                self._set_filament_pos(self.FILAMENT_POS_IN_BOWDEN)
        if delta >= length * 0.8 and not self.calibrating: # 80% slippage detects filament still stuck in extruder
            raise MmuError("Failure to unload bowden. Perhaps filament is stuck in extruder. Gear moved %.1fmm, Encoder delta %.1fmm" % (length, delta))
        elif delta >= tolerance and not self.calibrating:
            # Only a warning because _unload_encoder() will deal with it
            self._log_info("Warning: Excess slippage was detected in bowden tube unload. Gear moved %.1fmm, Encoder delta %.1fmm" % (length, delta))
        self._set_filament_pos(self.FILAMENT_POS_START_BOWDEN)

        self.filament_distance += length
        return length - delta

    # Step 3 of the unload sequence
    # Slow (step) extract of filament from encoder to MMU park position
    # Returns the best assessment of distance moved, assume actual except for last parking step
    def _unload_encoder(self, max_length):
        if not self._has_encoder():
            raise MmuError("Attempting to unload encoder but not encoder is configured on MMU!")

        self._log_debug("Slow unload of the encoder")
        self._set_filament_direction(self.DIRECTION_UNLOAD)
        max_steps = int(max_length / self.encoder_move_step_size) + 5
        self._servo_down()
        distance_moved = 0.
        for i in range(max_steps):
            msg = "Unloading step #%d from encoder" % (i+1)
            delta = self._trace_filament_move(msg, -self.encoder_move_step_size)
            # Large enough delta here means we are out of the encoder
            if delta >= self.encoder_move_step_size * 0.2: # 20 %
                distance_moved += (self.encoder_move_step_size - delta)
                park = self.encoder_parking_distance - delta # will be between 8 and 20mm (for 23mm encoder_parking_distance, 15mm step)
                delta = self._trace_filament_move("Final parking", -park)
                # We don't expect any movement of the encoder unless it is free-spinning
                if park - delta > self.encoder_min: # We expect 0, but relax the test a little (allow one pulse)
                    self._log_info("Warning: Possible encoder malfunction (free-spinning) during final filament parking")
                self.filament_distance += distance_moved
                self._set_filament_pos(self.FILAMENT_POS_UNLOADED)
                return distance_moved
            else:
                distance_moved += self.encoder_move_step_size
        raise MmuError("Unable to get the filament out of the encoder cart")

    # Form tip and return True if filament detected and the filament park position
    def _form_tip_standalone(self, extruder_stepper_only=False):
        self.toolhead.wait_moves()
        filament_present = self._check_toolhead_sensor()
        if filament_present == 0:
            self._log_debug("Tip forming skipped because no filament was detected")
            if self.filament_pos != self.FILAMENT_POS_LOADED:
                return False, 0.
            else:
                # Filament could be between extruder gears and toolhead sensor
                out_of_extruder, moved = self._test_filament_in_extruder_by_retracting()
                self.filament_distance += moved
                return not out_of_extruder, moved

        current_action = self._set_action(self.ACTION_FORMING_TIP)
        try:
            self._log_info("Forming tip...")
            prev_sync_state = self._sync_gear_to_extruder(self.sync_form_tip and not extruder_stepper_only, servo=True)
            self._ensure_safe_extruder_temperature(wait=False)

            if self.extruder_tmc and self.extruder_form_tip_current > 100:
                extruder_run_current = self.extruder_tmc.get_status(0)['run_current']
                self._log_debug("Temporarily increasing extruder run current to %d%% for tip forming move"
                                    % self.extruder_form_tip_current)
                self.gcode.run_script_from_command("SET_TMC_CURRENT STEPPER=%s CURRENT=%.2f"
                                                    % (self.extruder_name, (extruder_run_current * self.extruder_form_tip_current)/100.))

            initial_extruder_position = self.mmu_extruder_stepper.stepper.get_commanded_position()
            initial_encoder_position = self._get_encoder_distance()

            initial_pa = self.printer.lookup_object(self.extruder_name).get_status(0)['pressure_advance'] # Capture PA in case user's tip forming resets it
            self._wrap_gcode_command("_MMU_FORM_TIP_STANDALONE", exception=True)
            self.gcode.run_script_from_command("SET_PRESSURE_ADVANCE ADVANCE=%.4f" % initial_pa) # Restore PA
            self.toolhead.dwell(0.2)
            self.toolhead.wait_moves()
            delta = self._get_encoder_distance() - initial_encoder_position
            park_pos = initial_extruder_position - self.mmu_extruder_stepper.stepper.get_commanded_position()
            self._log_trace("After tip formation, extruder moved: %.2f, encoder moved %.2f" % (park_pos, delta))
            self._set_encoder_distance(initial_encoder_position + park_pos)
            self.filament_distance += park_pos
            if self.extruder_tmc and self.extruder_form_tip_current > 100:
                self.gcode.run_script_from_command("SET_TMC_CURRENT STEPPER=%s CURRENT=%.2f" % (self.extruder_name, extruder_run_current))

            if self.sync_form_tip and not extruder_stepper_only:
                if delta > self.encoder_min:
                    if filament_present == 1:
                        return True, park_pos
                    else:
                        if self.gear_stepper.is_synced():
                            # If we are currently synced just assume filament is found because
                            # the extruder test is disruptive if servo is already down
                            return True, park_pos
                        else:
                            out_of_extruder, moved = self._test_filament_in_extruder_by_retracting()
                            park_pos += moved
                            self.filament_distance += moved
                            return not out_of_extruder, park_pos
                else:
                    if filament_present == 1:
                        # Big clog!
                        raise MmuError("Filament stuck in extruder")
                    else:
                        # Either big clog or more likely, no toolhead sensor and no filament in MMU
                        return False, park_pos
            else:
                # Not synchronous gear/extruder movement
                return (delta > self.encoder_min or filament_present == 1), park_pos
        finally:
            self._sync_gear_to_extruder(prev_sync_state) # TODO do we need to restore servo pos?
            self._set_action(current_action)


#################################################
# TOOL SELECTION AND SELECTOR CONTROL FUNCTIONS #
#################################################

    def _home(self, tool = -1, force_unload = -1):
        if self._check_in_bypass(): return
        current_action = self._set_action(self.ACTION_HOMING)
        try:
            self._log_info("Homing MMU...")

            # Notify start of selector homing operation
            self.printer.send_event("mmu:homing", self)

            if force_unload != -1:
                self._log_debug("(asked to %s)" % ("force unload" if force_unload == 1 else "not unload"))
            if force_unload == 1:
                # Forced unload case for recovery
                self._unload_sequence(self.calibrated_bowden_length, check_state=True)
            elif force_unload == -1 and self.filament_pos != self.FILAMENT_POS_UNLOADED:
                # Automatic unload case
                self._unload_sequence(self.calibrated_bowden_length)

            self._unselect_tool()
            self._home_selector()
            if tool >= 0:
                self._select_tool(tool)
        finally:
            self._set_action(current_action)

    def _home_selector(self):
        self.is_homed = False
        self.gate_selected = self.TOOL_GATE_UNKNOWN
        self._servo_move()
        selector_length = self._get_max_movement()
        self._log_debug("Moving up to %.1fmm to home a %d channel MMU" % (selector_length, self.mmu_num_gates))
        self.toolhead.wait_moves()
        try:
            self.selector_stepper.do_set_position(0.)
            self._selector_stepper_move_wait(-selector_length, speed=self.selector_homing_speed, homing_move=1) # Fast homing move
            self.selector_stepper.do_set_position(0.)
            self._selector_stepper_move_wait(5, True)                      # Ensure some bump space
            self.selector_stepper.do_set_position(0.)
            self._selector_stepper_move_wait(-6, speed=10, homing_move=1) # Slower more accurate homing move
            self.is_homed = True
        except Exception as e:
            # Homing failed
            self._set_tool_selected(self.TOOL_GATE_UNKNOWN)
            raise MmuError("Homing selector failed because of blockage or malfunction. Klipper reports: %s" % str(e))
        self.selector_stepper.do_set_position(0.)

    def _move_selector_touch(self, target):
        successful, travel = self._attempt_selector_move(target)
        if not successful:
            if abs(travel) < 3.0:       # Filament stuck in the current selector
                self._log_info("Selector is blocked by inside filament, trying to recover...")
                # Realign selector
                self.selector_stepper.do_set_position(0.)
                self._log_trace("Resetting selector by a distance of: %.1fmm" % -travel)
                self._selector_stepper_move_wait(-travel)

                # See if we can detect filament in the encoder
                self._servo_down()
                found = self._buzz_gear_motor()
                if not found:
                    # Try to engage filament to the encoder
                    delta = self._trace_filament_move("Trying to re-enguage encoder", 45.)
                    if delta == 45.:    # No movement
                        # Could not reach encoder
                        raise MmuError("Selector recovery failed. Path is probably internally blocked and unable to move filament to clear")

                # Now try a full unload sequence
                try:
                    self._unload_sequence(self.calibrated_bowden_length, check_state=True)
                except MmuError as ee:
                    # Add some more context to the error and re-raise
                    raise MmuError("Selector recovery failed because: %s" % (str(ee)))

                # Ok, now check if selector can now reach proper target
                self._home_selector()
                successful, travel = self._attempt_selector_move(target)
                if not successful:
                    # Selector path is still blocked
                    self.is_homed = False
                    self._unselect_tool()
                    raise MmuError("Selector recovery failed. Path is probably internally blocked")
            else :                          # Selector path is blocked, probably not internally
                self.is_homed = False
                self._unselect_tool()
                raise MmuError("Selector path is probably externally blocked")

    def _attempt_selector_move(self, target):
        selector_steps = self.selector_stepper.stepper.get_step_dist()
        init_position = self.selector_stepper.get_position()[0]
        init_mcu_pos = self.selector_stepper.stepper.get_mcu_position()
        target_move = target - init_position
        self._selector_stepper_move_wait(target, speed=self.selector_touch_speed, homing_move=2, endstop=self.SELECTOR_TOUCH_ENDSTOP)
        mcu_position = self.selector_stepper.stepper.get_mcu_position()
        travel = (mcu_position - init_mcu_pos) * selector_steps
        delta = abs(target_move - travel)
        self._log_trace("Selector moved %.1fmm of intended travel from: %.1fmm to: %.1fmm (delta: %.1fmm)"
                        % (travel, init_position, target, delta))
        if delta <= 1.5 :
            # True up position
            self._log_trace("Truing selector %.1fmm to %.1fmm" % (delta, target))
            self.selector_stepper.do_set_position(init_position + travel)
            self._selector_stepper_move_wait(target)
            return True, travel
        else:
            return False, travel

    def _record_tool_override(self, tool):
        current_speed_factor = self.gcode_move.get_status(0)['speed_factor']
        current_extrude_factor = self.gcode_move.get_status(0)['extrude_factor']
        if self.tool_speed_multipliers[tool] != current_speed_factor or self.tool_extrusion_multipliers[tool] != current_extrude_factor:
            self.tool_speed_multipliers[tool] = current_speed_factor
            self.tool_extrusion_multipliers[tool] = current_extrude_factor
            self._log_debug("Saved speed/extrusion multiplier for tool T%d as %d%% and %d%%" % (tool, current_speed_factor * 100, current_extrude_factor * 100))

    def _restore_tool_override(self, tool):
        if tool == self.tool_selected:
            current_speed_factor = self.gcode_move.get_status(0)['speed_factor']
            current_extrude_factor = self.gcode_move.get_status(0)['extrude_factor']
            speed_factor = self.tool_speed_multipliers[tool] * 100
            extrude_factor = self.tool_extrusion_multipliers[tool] * 100
            self.gcode.run_script_from_command("M220 S%.0f" % speed_factor)
            self.gcode.run_script_from_command("M221 S%.0f" % extrude_factor)
            if current_speed_factor != speed_factor or current_extrude_factor != extrude_factor:
                self._log_debug("Restored speed/extrusion multiplier for tool T%d as %d%% and %d%%" % (tool, speed_factor, extrude_factor))

    def _set_tool_override(self, tool, speed_factor=None, extrude_factor=None):
        if tool == -1:
            for i in range(self.mmu_num_gates):
                if speed_factor:
                    self.tool_speed_multipliers[i] = speed_factor / 100
                if extrude_factor:
                    self.tool_extrusion_multipliers[i] = extrude_factor / 100
                self._restore_tool_override(i)
            self._log_debug("Set speed/extrusion multiplier for all tools as %d%% and %d%%" % (speed_factor, extrude_factor))
        else:
            if speed_factor:
                self.tool_speed_multipliers[tool] = speed_factor / 100
            if extrude_factor:
                self.tool_extrusion_multipliers[tool] = extrude_factor / 100
            self._restore_tool_override(tool)
            self._log_debug("Set speed/extrusion multiplier for tool T%d as %d%% and %d%%" % (tool, speed_factor, extrude_factor))

    # This is the main function for initiating a tool change, it will handle unload if necessary
    def _change_tool(self, tool, skip_tip=True):
        self._log_debug("Tool change initiated %s" % ("with slicer forming tip" if skip_tip else "with standalone MMU tip formation"))
        self._sync_gear_to_extruder(False) # Safety
        skip_unload = False
        initial_tool_string = "Unknown" if self.tool_selected < 0 else ("T%d" % self.tool_selected)
        if tool == self.tool_selected and self.tool_to_gate_map[tool] == self.gate_selected and self.filament_pos == self.FILAMENT_POS_LOADED:
            self._log_always("Tool T%d is already ready" % tool)
            return

        if self.filament_pos == self.FILAMENT_POS_UNLOADED:
            skip_unload = True
            msg = "Tool change requested: T%d" % tool
            m117_msg = ("> T%d" % tool)
        else:
            msg = "Tool change requested, from %s to T%d" % (initial_tool_string, tool)
            m117_msg = ("%s > T%d" % (initial_tool_string, tool))
        # Important to always inform user in case there is an error and manual recovery is necessary
        self._last_toolchange = m117_msg
        self.gcode.run_script_from_command("M117 %s" % m117_msg)
        self._log_always(msg)

        # Check TTG map. We might be mapped to same gate
        if self.tool_to_gate_map[tool] == self.gate_selected and self.filament_pos == self.FILAMENT_POS_LOADED:
            self._select_tool(tool)
            self.gcode.run_script_from_command("M117 T%s" % tool)
            return

        # Identify the unitialized startup use case and make it easy for user
        if not self.is_homed and self.tool_selected == self.TOOL_GATE_UNKNOWN:
            self._log_info("MMU not homed, homing it before continuing...")
            self._home(tool)
            skip_unload = True

        # Notify start of actual toolchange operation
        self.printer.send_event("mmu:toolchange", self, self._last_tool, self._next_tool)

        self._save_toolhead_position_and_lift("change_tool", z_hop_height=self.z_hop_height_toolchange)
        gcode = self.printer.lookup_object('gcode_macro _MMU_PRE_UNLOAD', None)
        if gcode is not None:
            self._wrap_gcode_command("_MMU_PRE_UNLOAD", exception=True)

        if not skip_unload:
            self._unload_tool(skip_tip=skip_tip)
            self._record_tool_override(self.tool_selected)

        self._select_and_load_tool(tool)
        self._track_swap_completed()
        gcode = self.printer.lookup_object('gcode_macro _MMU_POST_LOAD', None)
        if gcode is not None:
<<<<<<< HEAD
            self._wrap_gcode_command("_MMU_POST_LOAD", exception=True)

        self._restore_toolhead_position("change_tool")
=======
            try:
                self.gcode.run_script_from_command("_MMU_POST_LOAD")
            except Exception as e:
                raise MmuError("Error running user _MMU_POST_LOAD macro: %s" % str(e))
        self._restore_toolhead_position()
        self._restore_tool_override(self.tool_selected)
>>>>>>> b86b6aec
        self.gcode.run_script_from_command("M117 T%s" % tool)

    def _unselect_tool(self):
        self._set_tool_selected(self.TOOL_GATE_UNKNOWN)
        self._servo_auto()

    def _select_tool(self, tool, move_servo=True):
        if tool < 0 or tool >= self.mmu_num_gates:
            self._log_always("Tool %d does not exist" % tool)
            return

        gate = self.tool_to_gate_map[tool]
        if tool == self.tool_selected and gate == self.gate_selected:
            return

        self._log_debug("Selecting tool T%d on gate #%d..." % (tool, gate))
        self._select_gate(gate)
        self._set_tool_selected(tool)
        if move_servo:
            self._servo_auto()
        self._log_info("Tool T%d enabled%s" % (tool, (" on gate #%d" % gate) if tool != gate else ""))

    def _select_gate(self, gate):
        if gate == self.gate_selected: return
        current_action = self._set_action(self.ACTION_SELECTING)
        try:
            self._servo_move()
            if gate == self.TOOL_GATE_BYPASS:
                offset = self.bypass_offset
            else:
                offset = self.selector_offsets[gate]
            if self.selector_touch:
                self._move_selector_touch(offset)
            else:
                self._selector_stepper_move_wait(offset)
            self._set_gate_selected(gate)
        finally:
            self._set_action(current_action)

    def _select_bypass(self):
        if self.tool_selected == self.TOOL_GATE_BYPASS and self.gate_selected == self.TOOL_GATE_BYPASS: return
        if self.bypass_offset == 0:
            self._log_always("Bypass not configured")
            return
        current_action = self._set_action(self.ACTION_SELECTING)
        try:
            self._log_info("Selecting filament bypass...")
            self._select_gate(self.TOOL_GATE_BYPASS)
            self.filament_direction = self.DIRECTION_LOAD
            self._set_tool_selected(self.TOOL_GATE_BYPASS)
            self._log_info("Bypass enabled")
        finally:
            self._set_action(current_action)

    def _set_gate_selected(self, gate):
        self.gate_selected = gate
        self.gcode.run_script_from_command("SAVE_VARIABLE VARIABLE=%s VALUE=%d" % (self.VARS_MMU_GATE_SELECTED, self.gate_selected))
        if gate == self.TOOL_GATE_UNKNOWN or gate == self.TOOL_GATE_BYPASS:
            self._set_gate_ratio(1.)
        else:
            self._set_gate_ratio(self._get_gate_ratio(gate))

    def _set_tool_selected(self, tool):
        self.tool_selected = tool
        self.gcode.run_script_from_command("SAVE_VARIABLE VARIABLE=%s VALUE=%d" % (self.VARS_MMU_TOOL_SELECTED, self.tool_selected))

    def _set_gate_ratio(self, ratio=1.):
        self._log_trace("Setting MMU gear motor rotation distance ratio to %.6f" % ratio)
        new_rotation_distance = ratio * self.ref_gear_rotation_distance
        self.gear_stepper.stepper.set_rotation_distance(new_rotation_distance)

    def _get_gate_ratio(self, gate):
        if gate < 0: return 1.
        ratio = self.variables.get("%s%d" % (self.VARS_MMU_CALIB_PREFIX, gate), 1.)
        if ratio > 0.8 and ratio < 1.2:
            return ratio
        else:
            self._log_always("Warning: %s%d value (%.6f) is invalid. Using reference value 1.0. Re-run MMU_CALIBRATE_GATES GATE=%d" % (self.VARS_MMU_CALIB_PREFIX, gate, ratio, gate))
            return 1.


################################
# GENERIC MOTOR MOVE FUNCTIONS #
################################

### CORE GCODE COMMANDS ##########################################################

    cmd_MMU_HOME_help = "Home the MMU selector"
    def cmd_MMU_HOME(self, gcmd):
        if self._check_is_disabled(): return
        if self._check_is_calibrated(self.CALIBRATED_SELECTOR):
            self._log_always("Will home to endstop only!")
            tool = -1
            force_unload = 0
        else:
            tool = gcmd.get_int('TOOL', 0, minval=0, maxval=self.mmu_num_gates - 1)
            force_unload = gcmd.get_int('FORCE_UNLOAD', -1, minval=0, maxval=1)
        try:
            self._home(tool, force_unload)
            if tool == -1:
                self._log_always("Homed")
        except MmuError as ee:
            self._mmu_pause(str(ee))

    cmd_MMU_SELECT_help = "Select the specified logical tool (following TTG map) or physical gate"
    def cmd_MMU_SELECT(self, gcmd):
        if self._check_is_disabled(): return
        if self._check_not_homed(): return
        if self._check_is_loaded(): return
        if self._check_is_calibrated(self.CALIBRATED_SELECTOR): return
        tool = gcmd.get_int('TOOL', -1, minval=0, maxval=self.mmu_num_gates - 1)
        gate = gcmd.get_int('GATE', -1, minval=0, maxval=self.mmu_num_gates - 1)
        if tool == -1 and gate == -1:
            raise gcmd.error("Error on 'MMU_SELECT': missing TOOL or GATE")
        try:
            if tool != -1:
                self._select_tool(tool)
            else:
                self._select_gate(gate)
                # Find the first tool that maps to this gate or current tool if it maps
                # (Remember multiple tools can map to the same gate)
                if self.tool_selected >= 0 and self.tool_to_gate_map[self.tool_selected] == gate:
                    pass
                else:
                    tool_found = False
                    for tool in range(len(self.tool_to_gate_map)):
                        if self.tool_to_gate_map[tool] == gate:
                            self._select_tool(tool)
                            tool_found = True
                            break
                    if not tool_found:
                        self._set_tool_selected(self.TOOL_GATE_UNKNOWN)
        except MmuError as ee:
            self._mmu_pause(str(ee))
        finally:
            self._servo_auto()

    cmd_MMU_CHANGE_TOOL_help = "Perform a tool swap"
    def cmd_MMU_CHANGE_TOOL(self, gcmd):
        if self._check_is_disabled(): return
        if self._check_in_bypass(): return
        if self._check_is_calibrated(): return

        # TODO currently not registered directly as Tx commands because not visible by Mainsail/Fluuid
        cmd = gcmd.get_command().strip()
        match = re.match(r'[Tt](\d{1,3})$', cmd)
        if match:
            tool = int(match.group(1))
            if tool < 0 or tool > self.mmu_num_gates - 1:
                raise gcmd.error("Invalid tool")
        else:
            tool = gcmd.get_int('TOOL', minval=0, maxval=self.mmu_num_gates - 1)
        quiet = gcmd.get_int('QUIET', 0, minval=0, maxval=1)
        standalone = bool(gcmd.get_int('STANDALONE', 0, minval=0, maxval=1))
        skip_tip = self._is_in_print() and not (standalone or self.force_form_tip_standalone)
        if self.filament_pos == self.FILAMENT_POS_UNKNOWN and self.is_homed: # Will be done later if not homed
            self._recover_filament_pos(message=True)

        restore_encoder = self._disable_encoder_sensor(update_clog_detection_length=True) # Don't want runout accidently triggering during tool change
        self._last_tool = self.tool_selected
        self._next_tool = tool

        attempts = 2 if self.retry_tool_change_on_error and (self._is_in_print() or standalone) else 1
        try:
            for i in range(attempts):
                try:
                    self._change_tool(tool, skip_tip)
                    continue
                except MmuError as ee:
                    if i == attempts - 1:
                        self._mmu_pause("%s.\nOccured when changing tool: %s" % (str(ee), self._last_toolchange))
                        return
                    self._log_error("%s.\nOccured when changing tool: %s. Retrying..." % (str(ee), self._last_toolchange))
                    # Try again but recover_filament_pos will ensure conservative treatment of unload
                    self._recover_filament_pos()

            self._dump_statistics(job=not quiet)
            self._enable_encoder_sensor(restore_encoder)
            # Ready for printing, this might also signify call from print_start()
            self._sync_gear_to_extruder(self.sync_to_extruder, servo=True, in_print=self._is_in_print())
        finally:
            self._next_tool = self.TOOL_GATE_UNKNOWN

    cmd_MMU_LOAD_help = "Loads filament on current tool/gate or optionally loads just the extruder for bypass or recovery usage (EXTUDER_ONLY=1)"
    def cmd_MMU_LOAD(self, gcmd):
        if self._check_is_disabled(): return
        in_bypass = self.gate_selected == self.TOOL_GATE_BYPASS
        extruder_only = bool(gcmd.get_int('EXTRUDER_ONLY', 0, minval=0, maxval=1) or in_bypass)
        try:
            restore_encoder = self._disable_encoder_sensor() # Don't want runout accidently triggering during filament load
            if not extruder_only:
                self._select_and_load_tool(self.tool_selected) # This could change gate tool is mapped to
            elif extruder_only and self.filament_pos != self.FILAMENT_POS_LOADED:
                self._load_sequence(0, extruder_only=True)
            else:
                self._log_always("Filament already loaded")
            self._enable_encoder_sensor(restore_encoder)
        except MmuError as ee:
            self._mmu_pause(str(ee))
            if self.tool_selected == self.TOOL_GATE_BYPASS:
                self._set_filament_pos(self.FILAMENT_POS_UNKNOWN)

    cmd_MMU_EJECT_help = "Eject filament and park it in the MMU or optionally unloads just the extruder (EXTRUDER_ONLY=1)"
    def cmd_MMU_EJECT(self, gcmd):
        if self._check_is_disabled(): return
        if self._check_is_calibrated(): return
        in_bypass = self.gate_selected == self.TOOL_GATE_BYPASS
        extruder_only = bool(gcmd.get_int('EXTRUDER_ONLY', 0, minval=0, maxval=1) or in_bypass)
        try:
            restore_encoder = self._disable_encoder_sensor() # Don't want runout accidently triggering during filament unload
            if not extruder_only:
                self._unload_tool()
            elif extruder_only and self.filament_pos != self.FILAMENT_POS_UNLOADED:
                self._set_filament_pos(self.FILAMENT_POS_IN_EXTRUDER, silent=True) # Ensure tool tip is performed
                self._unload_sequence(0, extruder_only=True)

                if in_bypass:
                    self._set_filament_pos(self.FILAMENT_POS_UNLOADED)
                    self._log_always("Please pull the filament out clear of the MMU selector")

            else:
                self._log_always("Filament not loaded")
            self._enable_encoder_sensor(restore_encoder)
        except MmuError as ee:
            self._mmu_pause(str(ee))

    cmd_MMU_SELECT_BYPASS_help = "Select the filament bypass"
    def cmd_MMU_SELECT_BYPASS(self, gcmd):
        if self._check_is_disabled(): return
        if self._check_not_homed(): return
        if self._check_is_loaded(): return
        if self._check_is_calibrated(self.CALIBRATED_SELECTOR): return
        try:
            self._select_bypass()
        except MmuError as ee:
            self._mmu_pause(str(ee))

    cmd_MMU_PRINT_START_help = "Initialize MMU state and ready for print"
    def cmd_MMU_PRINT_START(self, gcmd):
        self._on_print_start()

    cmd_MMU_PRINT_END_help = "Restore MMU idle state after print"
    def cmd_MMU_PRINT_END(self, gcmd):
        end_state = gcmd.get('STATE', "complete")
        self._on_print_end(end_state)

    cmd_MMU_PAUSE_help = "Pause the current print and lock the MMU operations"
    def cmd_MMU_PAUSE(self, gcmd):
        if self._check_is_disabled(): return
        if self._check_in_bypass(): return
        force_in_print = bool(gcmd.get_int('FORCE_IN_PRINT', 0, minval=0, maxval=1))
        self._mmu_pause("Pause macro was directly called", force_in_print)

    cmd_MMU_UNLOCK_help = "Wakeup the MMU prior to resume to restore temperatures and timeouts"
    def cmd_MMU_UNLOCK(self, gcmd):
        if self._check_is_disabled(): return
        if self._is_mmu_pause_locked():
            self._mmu_unlock()

    # Not a user facing command - used in automatic wrapper
    cmd_MMU_RESUME_help = "Wrapper around default RESUME macro"
    def cmd_MMU_RESUME(self, gcmd):
        if not self.is_enabled:
            self._wrap_gcode_command("__RESUME") # User defined or Klipper default behavior
            return

        self._log_trace("MMU RESUME wrapper called")
        if not self._is_paused() and not self._is_mmu_paused():
            self._log_always("Print is not paused. Resume ignored.")
            return

        if self._is_mmu_pause_locked():
            self._mmu_unlock()

        if self._is_mmu_paused():
            # Sanity check we are ready to go
            if self._is_in_print() and self.filament_pos != self.FILAMENT_POS_LOADED:
                if self._check_toolhead_sensor() == 1:
                    self._set_filament_pos(self.FILAMENT_POS_LOADED, silent=True)
                    self._log_always("Automatically set filament state to LOADED based on toolhead sensor")
                else:
                    self._log_always("State does not indicate flament is LOADED.  Please run `MMU_RECOVER LOADED=1` first")
                    return

        self._wrap_gcode_command("__RESUME")
        self._mmu_resume()
        # Continue printing...

    # Not a user facing command - used in automatic wrapper
    cmd_PAUSE_help = "Wrapper around default PAUSE macro"
    def cmd_PAUSE(self, gcmd): # PAUL WIP
        if self.is_enabled:
            self._log_trace("MMU PAUSE wrapper called")
            # TODO what is the semantic meaning for mmu if called during a print?
        self._wrap_gcode_command("__PAUSE") # User defined or Klipper default behavior

    # Not a user facing command - used in automatic wrapper
    cmd_CLEAR_PAUSE_help = "Wrapper around default CLEAR_PAUSE macro"
    def cmd_CLEAR_PAUSE(self, gcmd):
        if self.is_enabled:
            self._log_trace("MMU CLEAR_PAUSE wrapper called")
            # TODO what is the semantic meaning for mmu if called during a print?
        self._wrap_gcode_command("__CLEAR_PAUSE") # User defined or Klipper default behavior

# PAUL old MMU_RESUME
#    # Not a user facing command - used in automatic wrapper
#    cmd_MMU_RESUME_help = "Wrapper around default RESUME macro"
#    def cmd_MMU_RESUME(self, gcmd):
#        if not self.is_enabled:
#            self._wrap_gcode_command("__RESUME") # User defined or Klipper default behavior
#            return
#
#        self._log_debug("MMU_RESUME wrapper called")
#        if self._is_mmu_paused():
#            self._mmu_unlock()
#
#        if not self.printer.lookup_object("pause_resume").is_paused:
#            self._log_always("Print is not paused")
#            return
#
#        # Sanity check we are ready to go
#        if self._is_in_print() and self.filament_pos != self.FILAMENT_POS_LOADED:
#            if self._check_toolhead_sensor() == 1:
#                self._set_filament_pos(self.FILAMENT_POS_LOADED, silent=True)
#                self._log_always("Automatically set filament state to LOADED based on toolhead sensor")
#            else:
#                self._log_always("State does not indicate flament is LOADED.  Please run `MMU_RECOVER LOADED=1` first")
#                return
#
#        self._wrap_gcode_command("__RESUME")
#        self._resume()
#        # Continue printing...

    # Not a user facing command - used in automatic wrapper
    cmd_MMU_CANCEL_PRINT_help = "Wrapper around default CANCEL_PRINT macro"
    def cmd_MMU_CANCEL_PRINT(self, gcmd):
        if not self.is_enabled:
            self._wrap_gcode_command("__CANCEL_PRINT") # User defined or Klipper default behavior
            return

        self._log_debug("MMU_CANCEL_PRINT wrapper called")
        self._save_toolhead_position_and_lift(z_hop_height=self.z_hop_height_error)
        self._wrap_gcode_command("__CANCEL_PRINT")
        self._on_print_end("cancelled")

    cmd_MMU_RECOVER_help = "Recover the filament location and set MMU state after manual intervention/movement"
    def cmd_MMU_RECOVER(self, gcmd):
        if self._check_is_disabled(): return
        tool = gcmd.get_int('TOOL', self.TOOL_GATE_UNKNOWN, minval=-2, maxval=self.mmu_num_gates - 1)
        mod_gate = gcmd.get_int('GATE', self.TOOL_GATE_UNKNOWN, minval=-2, maxval=self.mmu_num_gates - 1)
        loaded = gcmd.get_int('LOADED', -1, minval=0, maxval=1)
        strict = gcmd.get_int('STRICT', 0, minval=0, maxval=1)

        if (tool == self.TOOL_GATE_BYPASS or mod_gate == self.TOOL_GATE_BYPASS) and self.bypass_offset == 0:
            self._log_always("Bypass not configured")
            return

        if tool == self.TOOL_GATE_BYPASS:
            self._set_gate_selected(self.TOOL_GATE_BYPASS)
            self._set_tool_selected(self.TOOL_GATE_BYPASS)
        elif tool >= 0: # If tool is specified then use and optionally override the gate
            self._set_tool_selected(tool)
            gate = self.tool_to_gate_map[tool]
            if mod_gate >= 0:
                gate = mod_gate
            if gate >= 0:
                self._remap_tool(tool, gate, loaded)
                self._set_gate_selected(gate)
        elif tool == self.TOOL_GATE_UNKNOWN and self.tool_selected == self.TOOL_GATE_BYPASS and loaded == -1:
            # This is to be able to get out of "stuck in bypass" state
            self._log_info("Warning: Making assumption that bypass is unloaded")
            self.filament_direction = self.DIRECTION_UNKNOWN
            self._set_filament_pos(self.FILAMENT_POS_UNLOADED, silent=True)
            self._servo_auto()
            return

        if loaded == 1:
            self._set_filament_direction(self.DIRECTION_LOAD)
            self._set_filament_pos(self.FILAMENT_POS_LOADED)
            return
        elif loaded == 0:
            self._set_filament_direction(self.DIRECTION_UNLOAD)
            self._set_filament_pos(self.FILAMENT_POS_UNLOADED)
            return

        # Filament position not specified so auto recover
        self._recover_filament_pos(strict=strict, message=True)
        self._servo_auto()


### GCODE COMMANDS INTENDED FOR TESTING #####################################

    cmd_MMU_SOAKTEST_SELECTOR_help = "Soak test of selector movement"
    def cmd_MMU_SOAKTEST_SELECTOR(self, gcmd):
        if self._check_is_disabled(): return
        if self._check_is_loaded(): return
        if self._check_is_calibrated(self.CALIBRATED_SELECTOR): return
        loops = gcmd.get_int('LOOP', 100)
        servo = bool(gcmd.get_int('SERVO', 0))
        try:
            self._home()
            for l in range(loops):
                self._log_always("Testing loop %d / %d" % (l + 1, loops))
                tool = randint(0, self.mmu_num_gates)
                if tool == self.mmu_num_gates:
                    self._select_bypass()
                else:
                    if randint(0, 10) == 0:
                        self._home(tool)
                    else:
                        self._select_tool(tool, move_servo=servo)
                if servo:
                    self._servo_down()
        except MmuError as ee:
            self._log_error("Soaktest abandoned because of error")
            self._log_always(str(ee))

    cmd_MMU_SOAKTEST_LOAD_SEQUENCE_help = "Soak test tool load/unload sequence"
    def cmd_MMU_SOAKTEST_LOAD_SEQUENCE(self, gcmd):
        if self._check_is_disabled(): return
        if self._check_in_bypass(): return
        if self._check_not_homed(): return
        if self._check_is_calibrated(): return
        loops = gcmd.get_int('LOOP', 10)
        random = gcmd.get_int('RANDOM', 0)
        to_nozzle = gcmd.get_int('FULL', 0)
        try:
            for l in range(loops):
                self._log_always("Testing loop %d / %d" % (l, loops))
                for t in range(self.mmu_num_gates):
                    tool = t
                    if random == 1:
                        tool = randint(0, self.mmu_num_gates - 1)
                    gate = self.tool_to_gate_map[tool]
                    if self.gate_status[gate] == self.GATE_EMPTY:
                        self._log_always("Skipping tool %d of %d because gate %d is empty" % (tool, self.mmu_num_gates, gate))
                    else:
                        self._log_always("Testing tool %d of %d (gate %d)" % (tool, self.mmu_num_gates, gate))
                        if not to_nozzle:
                            self._select_tool(tool)
                            self._load_sequence(100, skip_extruder=True)
                            self._unload_sequence(100)
                        else:
                            self._select_and_load_tool(tool)
                            self._unload_tool()
            self._select_tool(0)
        except MmuError as ee:
            self._mmu_pause(str(ee))

    cmd_MMU_TEST_GRIP_help = "Test the MMU grip for a Tool"
    def cmd_MMU_TEST_GRIP(self, gcmd):
        if self._check_is_disabled(): return
        if self._check_in_bypass(): return
        self._servo_down()
        self._motors_off(motor="gear")

    cmd_MMU_TEST_TRACKING_help = "Test the tracking of gear feed and encoder sensing"
    def cmd_MMU_TEST_TRACKING(self, gcmd):
        if self._check_has_encoder(): return
        if self._check_is_disabled(): return
        if self._check_in_bypass(): return
        if self._check_not_homed(): return
        if self._check_is_calibrated(): return
        direction = gcmd.get_int('DIRECTION', 1, minval=-1, maxval=1)
        step = gcmd.get_float('STEP', 1, minval=0.5, maxval=20)
        sensitivity = gcmd.get_float('SENSITIVITY', self.encoder_resolution, minval=0.1, maxval=10)
        if direction == 0: return
        try:
            if not self._is_filament_in_bowden():
                # Ready MMU for test if not already setup
                self._unload_tool()
                self._load_sequence(100 if direction == 1 else 200, skip_extruder=True)
            self._reset_encoder_counts()    # Encoder 0000
            for i in range(1, int(100 / step)):
                delta = self._trace_filament_move("Test move", direction * step)
                measured = self._get_encoder_distance()
                moved = i * step
                drift = int(round((moved - measured) / sensitivity))
                if drift > 0:
                    drift_str = "++++++++!!"[0:drift]
                elif (moved - measured) < 0:
                    drift_str = "--------!!"[0:-drift]
                else:
                    drift_str = ""
                self._log_info("Gear/Encoder : %05.2f / %05.2f mm %s" % (moved, measured, drift_str))
            self._unload_tool()
        except MmuError as ee:
            self._log_always("Tracking test failed: %s" % str(ee))

    cmd_MMU_TEST_LOAD_help = "For quick testing filament loading from gate to the extruder"
    def cmd_MMU_TEST_LOAD(self, gcmd):
        if self._check_is_disabled(): return
        if self._check_in_bypass(): return
        if self._check_is_loaded(): return
        if self._check_is_calibrated(): return
        full = gcmd.get_int('FULL', 0, minval=0, maxval=1)
        if full:
            length = self.calibrated_bowden_length # May cause homing to extruder because full
        else:
            length = gcmd.get_float('LENGTH', 100, minval=10., maxval=self.calibrated_bowden_length)
        try:
            self._load_sequence(length, skip_extruder=True)
        except MmuError as ee:
            self._log_always("Load test failed: %s" % str(ee))

    cmd_MMU_TEST_MOVE_help = "Test filament move to help debug setup / options"
    def cmd_MMU_TEST_MOVE(self, gcmd):
        move, delta = self._move_cmd(gcmd, "User defined step move")
        measured_movement = abs(move) - delta
        self._log_always("Moved %.1fmm, Encoder measured %.1fmm)" % (move, measured_movement))

    cmd_MMU_TEST_HOMING_MOVE_help = "Test filament homing move to help debug setup / options"
    def cmd_MMU_TEST_HOMING_MOVE(self, gcmd):
        move, homed, actual, delta = self._homing_move_cmd(gcmd, "Test homing move")
        measured_movement = abs(actual) - delta
        self._log_always("%s after %.1fmm (measured %.1fmm)" % (("Homed" if homed else "Did not home"), actual, measured_movement))

    cmd_MMU_TEST_CONFIG_help = "Runtime adjustment of MMU configuration for testing or in-print tweaking purposes"
    def cmd_MMU_TEST_CONFIG(self, gcmd):
        # Filament Speeds
        self.gear_short_move_speed = gcmd.get_float('GEAR_SHORT_MOVES_SPEED', self.gear_short_move_speed, above=10.)
        self.gear_from_buffer_speed = gcmd.get_float('GEAR_FROM_BUFFER_SPEED', self.gear_from_buffer_speed, above=10.)
        self.gear_from_spool_speed = gcmd.get_float('GEAR_FROM_SPOOL_SPEED', self.gear_from_spool_speed, above=10.)
        self.gear_homing_speed = gcmd.get_float('GEAR_HOMING_SPEED', self.gear_homing_speed, above=1.)
        self.extruder_homing_speed = gcmd.get_float('EXTRUDER_HOMING_SPEED', self.extruder_homing_speed, above=1.)
        self.extruder_load_speed = gcmd.get_float('EXTRUDER_LOAD_SPEED', self.extruder_load_speed, above=1.)
        self.extruder_unload_speed = gcmd.get_float('EXTRUDER_UNLOAD_SPEED', self.extruder_unload_speed, above=1.)
        self.extruder_sync_load_speed = gcmd.get_float('EXTRUDER_SYNC_LOAD_SPEED', self.extruder_sync_load_speed, above=1.)
        self.extruder_sync_unload_speed = gcmd.get_float('EXTRUDER_SYNC_UNLOAD_SPEED', self.extruder_sync_unload_speed, above=1.)
        # Selector speeds
        self.selector_move_speed = gcmd.get_float('SELECTOR_MOVE_SPEED', self.selector_move_speed, minval=1.)
        self.selector_homing_speed = gcmd.get_float('SELECTOR_HOMING_SPEED', self.selector_homing_speed, minval=1.)
        self.selector_touch_speed = gcmd.get_float('SELECTOR_TOUCH_SPEED', self.selector_touch_speed, minval=1.)
        self.selector_touch_enable = gcmd.get_int('SELECTOR_TOUCH_ENABLE', self.selector_touch_enable, minval=0, maxval=1)

        # Synchronous motor control
        self.sync_form_tip = gcmd.get_int('SYNC_FORM_TIP', self.sync_form_tip, minval=0, maxval=1)
        self.sync_to_extruder = gcmd.get_int('SYNC_TO_EXTRUDER', self.sync_to_extruder, minval=0, maxval=1)

        # TMC current control
        self.sync_gear_current = gcmd.get_int('SYNC_GEAR_CURRENT', self.sync_gear_current, minval=10, maxval=100)
        self.extruder_homing_current = gcmd.get_int('EXTRUDER_HOMING_CURRENT', self.extruder_homing_current, minval=10, maxval=100)
        self.extruder_form_tip_current = gcmd.get_int('EXTRUDER_FORM_TIP_CURRENT', self.extruder_form_tip_current, minval=100, maxval=150)

        # Homing, loading and unloading controls
        self.bowden_apply_correction = gcmd.get_int('BOWDEN_APPLY_CORRECTION', self.bowden_apply_correction, minval=0, maxval=1)
        self.bowden_unload_tolerance = self.bowden_load_tolerance = gcmd.get_float('BOWDEN_LOAD_TOLERANCE', self.bowden_load_tolerance, minval=1., maxval=50.)

        self.extruder_homing_endstop = gcmd.get('EXTRUDER_HOMING_ENDSTOP', self.extruder_homing_endstop)
        self.extruder_homing_max = gcmd.get_float('EXTRUDER_HOMING_MAX', self.extruder_homing_max, above=10.)
        self.extruder_force_homing = gcmd.get_int('EXTRUDER_FORCE_HOMING', self.extruder_force_homing, minval=0, maxval=1)

        self.toolhead_homing_max = gcmd.get_float('TOOLHEAD_HOMING_MAX', self.toolhead_homing_max, minval=0.)
        self.toolhead_transition_length = gcmd.get_float('TOOLHEAD_TRANSITION_LENGTH', self.toolhead_transition_length, minval=0., maxval=50.)
        self.toolhead_delay_servo_release = gcmd.get_float('TOOLHEAD_DELAY_SERVO_RELEASE', self.toolhead_delay_servo_release, minval=0., maxval=5.)
        self.toolhead_ignore_load_error = gcmd.get_int('TOOLHEAD_IGNORE_LOAD_ERROR', self.toolhead_ignore_load_error, minval=0, maxval=1)
        self.toolhead_sync_load = gcmd.get_int('TOOLHEAD_SYNC_LOAD', self.toolhead_sync_load, minval=0, maxval=1)
        self.toolhead_sync_unload = gcmd.get_int('TOOLHEAD_SYNC_UNLOAD', self.toolhead_sync_unload, minval=0, maxval=1)
        self.toolhead_extruder_to_nozzle = gcmd.get_float('TOOLHEAD_EXTRUDER_TO_NOZZLE', self.toolhead_extruder_to_nozzle, minval=0.)
        self.toolhead_sensor_to_nozzle = gcmd.get_float('TOOLHEAD_SENSOR_TO_NOZZLE', self.toolhead_sensor_to_nozzle, minval=0.)
        self.gcode_load_sequence = gcmd.get_int('GCODE_LOAD_SEQUENCE', self.gcode_load_sequence, minval=0, maxval=1)
        self.gcode_unload_sequence = gcmd.get_int('GCODE_UNLOAD_SEQUENCE', self.gcode_unload_sequence, minval=0, maxval=1)

        # Software behavior options
        self.z_hop_height_error = gcmd.get_float('Z_HOP_HEIGHT_ERROR', self.z_hop_height_error, minval=0.)
        self.z_hop_height_toolchange = gcmd.get_float('Z_HOP_HEIGHT_TOOLCHANGE', self.z_hop_height_toolchange, minval=0.)
        self.z_hop_speed = gcmd.get_float('Z_HOP_SPEED', self.z_hop_speed, minval=1.)
        self.selector_touch = self.SELECTOR_TOUCH_ENDSTOP in self.selector_stepper.get_endstop_names() and self.selector_touch_enable
        self.enable_clog_detection = gcmd.get_int('ENABLE_CLOG_DETECTION', self.enable_clog_detection, minval=0, maxval=2)
        self.encoder_sensor.set_mode(self.enable_clog_detection)
        self.enable_endless_spool = gcmd.get_int('ENABLE_ENDLESS_SPOOL', self.enable_endless_spool, minval=0, maxval=1)
        self.log_level = gcmd.get_int('LOG_LEVEL', self.log_level, minval=0, maxval=4)
        self.log_visual = gcmd.get_int('LOG_VISUAL', self.log_visual, minval=0, maxval=2)
        self.log_statistics = gcmd.get_int('LOG_STATISTICS', self.log_statistics, minval=0, maxval=1)
        self.slicer_tip_park_pos = gcmd.get_float('SLICER_TIP_PARK_POS', self.slicer_tip_park_pos, minval=0.)
        self.force_form_tip_standalone = gcmd.get_int('FORCE_FORM_TIP_STANDALONE', self.force_form_tip_standalone, minval=0, maxval=1)
        self.auto_calibrate_gates = gcmd.get_int('AUTO_CALIBRATE_GATES', self.auto_calibrate_gates, minval=0, maxval=1)
        self.strict_filament_recovery = gcmd.get_int('STRICT_FILAMENT_RECOVERY', self.strict_filament_recovery, minval=0, maxval=1)
        self.retry_tool_change_on_error = gcmd.get_int('RETRY_TOOL_CHANGE_ON_ERROR', self.retry_tool_change_on_error, minval=0, maxval=1)
        self.pause_macro = gcmd.get('PAUSE_MACRO', self.pause_macro)

        # Calibration
        self.calibrated_bowden_length = gcmd.get_float('MMU_CALIBRATION_BOWDEN_LENGTH', self.calibrated_bowden_length, minval=10.)
        clog_length = gcmd.get_float('MMU_CALIBRATION_CLOG_LENGTH', self.encoder_sensor.get_clog_detection_length(), minval=1., maxval=100.)
        if clog_length != self.encoder_sensor.get_clog_detection_length():
            self.encoder_sensor.set_clog_detection_length(clog_length)

        msg = "SPEEDS:"
        msg += "\ngear_short_move_speed = %.1f" % self.gear_short_move_speed
        msg += "\ngear_from_buffer_speed = %.1f" % self.gear_from_buffer_speed
        msg += "\ngear_from_spool_speed = %.1f" % self.gear_from_spool_speed
        msg += "\ngear_homing_speed = %.1f" % self.gear_homing_speed
        msg += "\nextruder_homing_speed = %.1f" % self.extruder_homing_speed
        msg += "\nextruder_load_speed = %.1f" % self.extruder_load_speed
        msg += "\nextruder_unload_speed = %.1f" % self.extruder_unload_speed
        msg += "\nextruder_sync_load_speed = %.1f" % self.extruder_sync_load_speed
        msg += "\nextruder_sync_unload_speed = %.1f" % self.extruder_sync_unload_speed
        msg += "\nselector_move_speed = %.1f" % self.selector_move_speed
        msg += "\nselector_homing_speed = %.1f" % self.selector_homing_speed
        msg += "\nselector_touch_speed = %.1f" % self.selector_touch_speed
        msg += "\nselector_touch_enable = %d" % self.selector_touch_enable

        msg += "\n\nTMC & MOTOR SYNC CONTROL:"
        msg += "\nsync_to_extruder = %d" % self.sync_to_extruder
        msg += "\nsync_form_tip = %d" % self.sync_form_tip
        msg += "\nsync_gear_current = %d" % self.sync_gear_current
        msg += "\nextruder_homing_current = %d" % self.extruder_homing_current
        msg += "\nextruder_form_tip_current = %d" % self.extruder_form_tip_current

        msg += "\n\nLOADING/UNLOADING:"
        msg += "\nbowden_apply_correction = %d" % self.bowden_apply_correction
        msg += "\nbowden_load_tolerance = %d" % self.bowden_load_tolerance
        msg += "\nextruder_force_homing = %d" % self.extruder_force_homing
        msg += "\nextruder_homing_endstop = %s" % self.extruder_homing_endstop
        msg += "\nextruder_homing_max = %.1f" % self.extruder_homing_max
        msg += "\ntoolhead_sync_load = %d" % self.toolhead_sync_load
        msg += "\ntoolhead_sync_unload = %d" % self.toolhead_sync_unload
        msg += "\ntoolhead_homing_max = %.1f" % self.toolhead_homing_max
        msg += "\ntoolhead_transition_length = %.1f" % self.toolhead_transition_length
        msg += "\ntoolhead_delay_servo_release = %.1f" % self.toolhead_delay_servo_release
        msg += "\ntoolhead_extruder_to_nozzle = %.1f" % self.toolhead_extruder_to_nozzle
        msg += "\ntoolhead_sensor_to_nozzle = %.1f" % self.toolhead_sensor_to_nozzle
        msg += "\ntoolhead_ignore_load_error = %d" % self.toolhead_ignore_load_error
        msg += "\ngcode_load_sequence = %d" % self.gcode_load_sequence
        msg += "\ngcode_unload_sequence = %d" % self.gcode_unload_sequence

        msg += "\n\nOTHER:"
        msg += "\nz_hop_height_error = %.1f" % self.z_hop_height_error
        msg += "\nz_hop_height_toolchange = %.1f" % self.z_hop_height_toolchange
        msg += "\nz_hop_speed = %.1f" % self.z_hop_speed
        msg += "\nenable_clog_detection = %d" % self.enable_clog_detection
        msg += "\nenable_endless_spool = %d" % self.enable_endless_spool
        msg += "\nslicer_tip_park_pos = %.1f" % self.slicer_tip_park_pos
        msg += "\nforce_form_tip_standalone = %d" % self.force_form_tip_standalone
        msg += "\nauto_calibrate_gates = %d" % self.auto_calibrate_gates
        msg += "\nstrict_filament_recovery = %d" % self.strict_filament_recovery
        msg += "\nretry_tool_change_on_error = %d" % self.retry_tool_change_on_error
        msg += "\nlog_level = %d" % self.log_level
        msg += "\nlog_visual = %d" % self.log_visual
        msg += "\nlog_statistics = %d" % self.log_statistics
        msg += "\npause_macro = %s" % self.pause_macro

        msg += "\n\nCALIBRATION:"
        msg += "\nmmu_calibration_bowden_length = %.1f" % self.calibrated_bowden_length
        msg += "\nmmu_calibration_clog_length = %.1f" % clog_length
        self._log_info(msg)


###########################################
# RUNOUT, ENDLESS SPOOL and GATE HANDLING #
###########################################

    def _handle_runout(self, force_runout):
        if self.tool_selected < 0:
            raise MmuError("Filament runout or clog on an unknown or bypass tool - manual intervention is required")

        self._log_info("Issue on tool T%d" % self.tool_selected)
        self._save_toolhead_position_and_lift("runout", z_hop_height=self.z_hop_height_toolchange)

        # Check for clog by looking for filament in the encoder
        self._log_debug("Checking if this is a clog or a runout (state %d)..." % self.filament_pos)
        self._servo_down()
        found = self._buzz_gear_motor()
        self._servo_up()
        if found and not force_runout:
            self._disable_encoder_sensor(update_clog_detection_length=True)
            raise MmuError("A clog has been detected and requires manual intervention")

        # We have a filament runout
        restore_encoder = self._disable_encoder_sensor() # Don't want runout accidently triggering during swap
        self._disable_encoder_sensor()
        self._log_always("A runout has been detected")
        if self.enable_endless_spool:
            group = self.endless_spool_groups[self.gate_selected]
            self._log_info("EndlessSpool checking for additional spools in group %d..." % group)
            self._set_gate_status(self.gate_selected, self.GATE_EMPTY) # Indicate current gate is empty
            next_gate = -1
            checked_gates = []
            for i in range(self.mmu_num_gates - 1):
                check = (self.gate_selected + i + 1) % self.mmu_num_gates
                if self.endless_spool_groups[check] == group:
                    checked_gates.append(check)
                    if self.gate_status[check] != self.GATE_EMPTY:
                        next_gate = check
                        break
            if next_gate == -1:
                self._log_info("No more available spools found in ES_Group_%d - manual intervention is required" % self.endless_spool_groups[self.tool_selected])
                self._log_info(self._tool_to_gate_map_to_human_string())
                raise MmuError("No more EndlessSpool spools available after checking gates %s" % checked_gates)
            self._log_info("Remapping T%d to gate #%d" % (self.tool_selected, next_gate))
            # save the extruder temperature for the resume after swapping filaments.
            if not self.paused_extruder_temp: # Only save the initial pause temp
                self.paused_extruder_temp = self.printer.lookup_object(self.extruder_name).heater.target_temp
            self._wrap_gcode_command("__MMU_ENDLESS_SPOOL_PRE_UNLOAD")
            detected, park_pos = self._form_tip_standalone(extruder_stepper_only=True)
            if not detected:
                self._log_info("Filament didn't reach encoder after tip forming move")
            self._unload_tool(skip_tip=True)
            self._remap_tool(self.tool_selected, next_gate, 1)
            self._select_and_load_tool(self.tool_selected)
            self._wrap_gcode_command("__MMU_ENDLESS_SPOOL_POST_LOAD")
            self._restore_toolhead_position("runout")
            self._reset_encoder_counts()    # Encoder 0000
            self._enable_encoder_sensor(restore_encoder)
            self._sync_gear_to_extruder(self.sync_to_extruder, servo=True, in_print=True)
            # Continue printing...
        else:
            raise MmuError("EndlessSpool mode is off - manual intervention is required")

    def _set_tool_to_gate(self, tool, gate):
        self.tool_to_gate_map[tool] = gate
        self.gcode.run_script_from_command("SAVE_VARIABLE VARIABLE=%s VALUE='%s'" % (self.VARS_MMU_TOOL_TO_GATE_MAP, self.tool_to_gate_map))

    def _set_gate_status(self, gate, state):
        self.gate_status[gate] = state
        self.gcode.run_script_from_command("SAVE_VARIABLE VARIABLE=%s VALUE='%s'" % (self.VARS_MMU_GATE_STATUS, self.gate_status))

    def _get_filament_char(self, gate_status, no_space=False, show_source=False):
        if gate_status == self.GATE_AVAILABLE_FROM_BUFFER:
            return "B" if show_source else "*"
        elif gate_status == self.GATE_AVAILABLE:
            return "S" if show_source else "*"
        elif gate_status == self.GATE_EMPTY:
            return ("." if no_space else " ")
        else:
            return "?"

    def _tool_to_gate_map_to_human_string(self, summary=False):
        msg = ""
        if not summary:
            num_tools = self.mmu_num_gates
            for i in range(num_tools): # Tools
                msg += "\n" if i else ""
                gate = self.tool_to_gate_map[i]
                msg += "%s-> Gate #%d%s" % (("T%d " % i)[:3], gate, "(" + self._get_filament_char(self.gate_status[gate], show_source=True) + ")")
                if self.enable_endless_spool:
                    group = self.endless_spool_groups[gate]
                    es = " ES_Group_%s: " % group
                    prefix = ""
                    starting_gate = self.tool_to_gate_map[i]
                    for j in range(num_tools): # Gates
                        gate = (j + starting_gate) % num_tools
                        if self.endless_spool_groups[gate] == group:
                            es += "%s%d%s" % (prefix, gate,self._get_filament_char(self.gate_status[gate]))
                            prefix = "> "
                    msg += es
                if i == self.tool_selected:
                    msg += " [SELECTED on gate #%d]" % self.gate_selected
            msg += "\n\n"
            msg += self._gate_map_to_human_string(True)
        else:
            multi_tool = False
            msg_gates = "Gates: "
            msg_avail = "Avail: "
            msg_tools = "Tools: "
            msg_selct = "Selct: "
            for g in range(self.mmu_num_gates):
                msg_gates += ("|#%d " % g)[:4]
                msg_avail += "| %s " % self._get_filament_char(self.gate_status[g], no_space=True, show_source=True)
                tool_str = ""
                prefix = ""
                for t in range(self.mmu_num_gates):
                    if self.tool_to_gate_map[t] == g:
                        if len(prefix) > 0: multi_tool = True
                        tool_str += "%sT%d" % (prefix, t)
                        prefix = "+"
                if tool_str == "": tool_str = " . "
                msg_tools += ("|%s " % tool_str)[:4]
                if self.gate_selected == g:
                    msg_selct += ("| %s " % self._get_filament_char(self.gate_status[g], no_space=True))
                else:
                    msg_selct += "|---" if self.gate_selected != self.TOOL_GATE_UNKNOWN and self.gate_selected == (g - 1) else "----"
            msg += msg_gates
            msg += "|\n"
            msg += msg_tools
            msg += "|\n" # msg += "|%s\n" % (" Some gates support multiple tools!" if multi_tool else "")
            msg += msg_avail
            msg += "|\n"
            msg += msg_selct
            msg += "|" if self.gate_selected == self.mmu_num_gates - 1 else "-"
            msg += " Bypass" if self.gate_selected == self.TOOL_GATE_BYPASS else (" T%d" % self.tool_selected) if self.tool_selected >= 0 else ""
        return msg

    def _gate_map_to_human_string(self, detail=False):
        msg = "MMU Gates / Filaments:"
        for g in range(self.mmu_num_gates):
            material = self.gate_material[g] if self.gate_material[g] != "" else "n/a"
            color = self.gate_color[g] if self.gate_color[g] != "" else "n/a"
            available = {
                self.GATE_AVAILABLE_FROM_BUFFER: "Buffered",
                self.GATE_AVAILABLE: "Available",
                self.GATE_EMPTY: "Empty",
                self.GATE_UNKNOWN: "Unknown"
            }[self.gate_status[g]]
            if detail:
                msg += "\nGate #%d%s" % (g, "(" + self._get_filament_char(self.gate_status[g], show_source=True) + ")")
                tool_str = " -> "
                prefix = ""
                for t in range(self.mmu_num_gates):
                    if self.tool_to_gate_map[t] == g:
                        tool_str += "%sT%d" % (prefix, t)
                        prefix = ","
                msg += tool_str
                msg += "?, " if prefix == "" else ", "
            else:
                msg += ("\nGate #%d: " % g)
            msg += ("Material: %s, Color: %s, Status: %s" % (material, color, available))
            if detail and g == self.gate_selected:
                msg += " [SELECTED%s]" % ((" supporting tool T%d" % self.tool_selected) if self.tool_selected >= 0 else "")
        return msg

    def _remap_tool(self, tool, gate, available):
        self._set_tool_to_gate(tool, gate)
        self._set_gate_status(gate, available)

    def _reset_ttg_mapping(self):
        self._log_debug("Resetting TTG map")
        self.tool_to_gate_map = self.default_tool_to_gate_map
        self.gcode.run_script_from_command("SAVE_VARIABLE VARIABLE=%s VALUE='%s'" % (self.VARS_MMU_TOOL_TO_GATE_MAP, self.tool_to_gate_map))
        self._unselect_tool()

    def _reset_gate_map(self):
        self._log_debug("Resetting Gate/Filament map")
        self.gate_status = self.default_gate_status
        self.gate_material = self.default_gate_material
        self.gate_color = self.default_gate_color
        self._persist_gate_map()

    def _validate_color(self, color):
        color = color.lower()
        if color == "":
            return True

        # Try w3c named color
        for i in range(len(self.W3C_COLORS)):
            if color == self.W3C_COLORS[i]:
                return True

        # Try RGB color
        color = "#" + color
        x = re.search("^#?([a-f\d]{6})$", color)
        if x is not None and x.group() == color:
            return True

        return False


### GCODE COMMANDS FOR RUNOUT, TTG MAP, GATE MAP and GATE LOGIC ##################################

    cmd_MMU_ENCODER_RUNOUT_help = "Internal encoder filament runout handler"
    def cmd_MMU_ENCODER_RUNOUT(self, gcmd):
        if self._check_is_disabled(): return
        force_runout = bool(gcmd.get_int('FORCE_RUNOUT', 0, minval=0, maxval=1))
        try:
            self._handle_runout(force_runout)
        except MmuError as ee:
            self._mmu_pause(str(ee))

    cmd_MMU_ENCODER_INSERT_help = "Internal encoder filament detection handler"
    def cmd_MMU_ENCODER_INSERT(self, gcmd):
        if self._check_is_disabled(): return
        self._log_debug("Filament insertion not implemented yet! Check back later")
# TODO Future feature :-)
#        try:
#            self._handle_detection()
#        except MmuError as ee:
#            self._mmu_pause(str(ee))

    cmd_MMU_REMAP_TTG_help = "Remap a tool to a specific gate and set gate availability"
    def cmd_MMU_REMAP_TTG(self, gcmd):
        if self._check_is_disabled(): return
        quiet = gcmd.get_int('QUIET', 0, minval=0, maxval=1)
        reset = gcmd.get_int('RESET', 0, minval=0, maxval=1)
        ttg_map = gcmd.get('MAP', "")
        if reset == 1:
            self._reset_ttg_mapping()
        elif ttg_map != "":
            ttg_map = gcmd.get('MAP').split(",")
            if len(ttg_map) != self.mmu_num_gates:
                self._log_always("The number of map values (%d) is not the same as number of gates (%d)" % (len(ttg_map), self.mmu_num_gates))
                return
            self.tool_to_gate_map = []
            for gate in ttg_map:
                if gate.isdigit():
                    self.tool_to_gate_map.append(int(gate))
                else:
                    self.tool_to_gate_map.append(0)
            self.gcode.run_script_from_command("SAVE_VARIABLE VARIABLE=%s VALUE='%s'" % (self.VARS_MMU_TOOL_TO_GATE_MAP, self.tool_to_gate_map))
        else:
            gate = gcmd.get_int('GATE', -1, minval=0, maxval=self.mmu_num_gates - 1)
            tool = gcmd.get_int('TOOL', -1, minval=0, maxval=self.mmu_num_gates - 1)
            available = gcmd.get_int('AVAILABLE', -1, minval=0, maxval=1)
            if gate != -1:
                if available == -1:
                    available = self.gate_status[gate]
                if tool == -1:
                    self._set_gate_status(gate, available)
                else:
                    self._remap_tool(tool, gate, available)
        if not quiet:
            self._log_info(self._tool_to_gate_map_to_human_string())

    cmd_MMU_SET_GATE_MAP_help = "Define the type and color of filaments on each gate"
    def cmd_MMU_SET_GATE_MAP(self, gcmd):
        quiet = gcmd.get_int('QUIET', 0, minval=0, maxval=1)
        reset = gcmd.get_int('RESET', 0, minval=0, maxval=1)
        display = gcmd.get_int('DISPLAY', 0, minval=0, maxval=1)
        if reset == 1:
            self._reset_gate_map()
        elif display == 1:
            self._log_info(self._gate_map_to_human_string())
            return
        else:
            # Specifying one gate (filament)
            gate = gcmd.get_int('GATE', minval=0, maxval=self.mmu_num_gates - 1)
            available = gcmd.get_int('AVAILABLE', self.gate_status[gate], minval=0, maxval=2)
            material = "".join(gcmd.get('MATERIAL', self.gate_material[gate]).split()).replace('#', '').upper()[:10]
            color = "".join(gcmd.get('COLOR', self.gate_color[gate]).split()).replace('#', '').lower()
            if not self._validate_color(color):
                raise gcmd.error("Color specification must be in form 'rrggbb' hexadecimal value (no '#') or valid color name or empty string")
            self.gate_material[gate] = material
            self.gate_color[gate] = color
            self.gate_status[gate] = available
            self._persist_gate_map()

        if not quiet:
            self._log_info(self._gate_map_to_human_string())

    cmd_MMU_ENDLESS_SPOOL_help = "Manager EndlessSpool functionality and groups"
    def cmd_MMU_ENDLESS_SPOOL(self, gcmd):
        if self._check_is_disabled(): return
        quiet = gcmd.get_int('QUIET', 0, minval=0, maxval=1)
        enabled = gcmd.get_int('ENABLE', -1, minval=0, maxval=1)
        reset = gcmd.get_int('RESET', 0, minval=0, maxval=1)
        display = gcmd.get_int('DISPLAY', 0, minval=0, maxval=1)
        if enabled >= 0:
            self.enable_endless_spool = enabled
            self.gcode.run_script_from_command("SAVE_VARIABLE VARIABLE=%s VALUE=%d" % (self.VARS_MMU_ENABLE_ENDLESS_SPOOL, self.enable_endless_spool))
        if not self.enable_endless_spool:
            self._log_always("EndlessSpool is disabled")
        if reset == 1:
            self._log_debug("Resetting EndlessSpool groups")
            self.enable_endless_spool = self.default_enable_endless_spool
            self.endless_spool_groups = self.default_endless_spool_groups
        elif display == 1:
            self._log_info(self._tool_to_gate_map_to_human_string())
            return
        else:
            groups = gcmd.get('GROUPS', ",".join(map(str, self.endless_spool_groups))).split(",")
            if len(groups) != self.mmu_num_gates:
                self._log_always("The number of group values (%d) is not the same as number of gates (%d)" % (len(groups), self.mmu_num_gates))
                return
            self.endless_spool_groups = []
            for group in groups:
                if group.isdigit():
                    self.endless_spool_groups.append(int(group))
                else:
                    self.endless_spool_groups.append(0)
        self.gcode.run_script_from_command("SAVE_VARIABLE VARIABLE=%s VALUE='%s'" % (self.VARS_MMU_ENDLESS_SPOOL_GROUPS, self.endless_spool_groups))

        if not quiet:
            self._log_info(self._tool_to_gate_map_to_human_string())

    cmd_MMU_TOOL_OVERRIDES_help = "Displays, sets or clears tool speed and extrusion factors (M220 & M221)"
    def cmd_MMU_TOOL_OVERRIDES(self, gcmd):
        tool = gcmd.get_int('TOOL', -1, minval=0, maxval=self.mmu_num_gates)
        speed = gcmd.get_int('M220', None, minval=0, maxval=200)
        extrusion = gcmd.get_int('M221', None, minval=0, maxval=200)
        clear = gcmd.get_int('CLEAR', 0, minval=0, maxval=1)

        if clear == 1:
            self._set_tool_override(tool, 100, 100)
        elif tool >= 0:
            self._set_tool_override(tool, speed_factor=speed, extrude_factor=extrusion)

        msg = ""
        msg_tool = "Tools: "
        msg_sped = "M220 : "
        msg_extr = "M221 : "
         # First line
        for i in range(self.mmu_num_gates):
            range_end = 5
            tool_speed = self.tool_speed_multipliers[i] * 100
            tool_extr = self.tool_extrusion_multipliers[i] * 100
            if i > 9:
                range_end = 6

            msg_tool += ("| T%d  " % i)[:range_end]
            msg_sped += ("| %d  " % tool_speed)[:range_end]
            msg_extr += ("| %d  " % tool_extr)[:range_end]

        msg += msg_tool
        msg += "|\n"
        msg += msg_sped
        msg += "|\n"
        msg += msg_extr
        msg += "|\n"
        self._log_always(msg)

    cmd_MMU_CHECK_GATES_help = "Automatically inspects gate(s), parks filament and marks availability"
    def cmd_MMU_CHECK_GATES(self, gcmd):
        if self._check_is_disabled(): return
        if self._check_not_homed(): return
        if self._check_in_bypass(): return
        if self._check_is_loaded(): return
        if self._check_is_calibrated(): return
        quiet = gcmd.get_int('QUIET', 0, minval=0, maxval=1)
        # These three parameters are mutually exclusive so we only process one
        tools = gcmd.get('TOOLS', "!")
        tool = gcmd.get_int('TOOL', -1, minval=0, maxval=self.mmu_num_gates - 1)
        gate = gcmd.get_int('GATE', -1, minval=0, maxval=self.mmu_num_gates - 1)
        current_action = self._set_action(self.ACTION_CHECKING)
        try:
            tool_selected = self.tool_selected
            self._set_tool_selected(self.TOOL_GATE_UNKNOWN)
            gates_tools = []
            if tools != "!":
                # Tools used in print (may be empty list)
                try:
                    for tool in tools.split(','):
                        gate = int(self.tool_to_gate_map[int(tool)])
                        gates_tools.append([gate, int(tool)])
                    if len(gates_tools) == 0:
                        self._log_debug("No tools to check, assuming default tool is already loaded")
                        return
                except ValueError as ve:
                    msg = "Invalid TOOLS parameter: %s" % tools
                    if self._is_in_print():
                        self._mmu_pause(msg)
                    else:
                        self._log_always(msg)
                    return
            elif tool >= 0:
                # Individual tool
                gate = self.tool_to_gate_map[tool]
                gates_tools.append([gate, tool])
            elif gate >= 0:
                # Individual gate
                gates_tools.append([gate, -1])
            else :
                # No parameters means all gates
                for gate in range(self.mmu_num_gates):
                    gates_tools.append([gate, -1])

            for gate, tool in gates_tools:
                try:
                    self._select_gate(gate)
                    self._reset_encoder_counts()    # Encoder 0000
                    self.calibrating = True # To suppress visual filament position
                    self._log_info("Checking gate #%d..." % gate)
                    encoder_moved = self._load_encoder(retry=False, adjust_servo_on_error=False)
                    if tool >= 0:
                        self._log_info("Tool T%d - filament detected. Gate #%d marked available" % (tool, gate))
                    else:
                        self._log_info("Gate #%d - filament detected. Marked available" % gate)
                    self._set_gate_status(gate, max(self.gate_status[gate], self.GATE_AVAILABLE))
                    try:
                        if encoder_moved > self.encoder_min:
                            self._unload_encoder(self.encoder_unload_max)
                        else:
                            self._set_filament_pos(self.FILAMENT_POS_UNLOADED, silent=True)
                    except MmuError as ee:
                        msg = "Failure during check gate #%d %s: %s" % (gate, "(T%d)" % tool if tool >= 0 else "", str(ee))
                        if self._is_in_print():
                            self._mmu_pause(msg)
                        else:
                            self._log_always(msg)
                        return
                except MmuError as ee:
                    self._set_gate_status(gate, self.GATE_EMPTY)
                    self._set_filament_pos(self.FILAMENT_POS_UNLOADED, silent=True)
                    if tool >= 0:
                        msg = "Tool T%d - filament not detected. Gate #%d marked empty" % (tool, gate)
                    else:
                        msg = "Gate #%d - filament not detected. Marked empty" % gate
                    if self._is_in_print():
                        self._mmu_pause(msg)
                    else:
                        self._log_info(msg)
                finally:
                    self.calibrating = False

            try:
                if tool_selected == self.TOOL_GATE_BYPASS:
                    self._select_bypass()
                elif tool_selected != self.TOOL_GATE_UNKNOWN:
                    self._select_tool(tool_selected)
            except MmuError as ee:
                self._log_always("Failure re-selecting Tool %d: %s" % (tool_selected, str(ee)))

            if not quiet:
                self._log_info(self._tool_to_gate_map_to_human_string(summary=True))
        finally:
            self._set_action(current_action)
            self._servo_auto()

    cmd_MMU_PRELOAD_help = "Preloads filament at specified or current gate"
    def cmd_MMU_PRELOAD(self, gcmd):
        if self._check_is_disabled(): return
        if self._check_not_homed(): return
        if self._check_in_bypass(): return
        if self._check_is_loaded(): return
        if self._check_is_calibrated(): return
        gate = gcmd.get_int('GATE', -1, minval=0, maxval=self.mmu_num_gates - 1)
        current_action = self._set_action(self.ACTION_CHECKING)
        try:
            self.calibrating = True # To suppress visual filament position display
            # If gate not specified assume current gate
            if gate == -1:
                gate = self.gate_selected
            else:
                self._select_gate(gate)
            self._reset_encoder_counts()    # Encoder 0000
            for i in range(5):
                self._log_always("Loading...")
                try:
                    self._load_encoder(retry=False, adjust_servo_on_error=False)
                    # Caught the filament, so now park it in the gate
                    self._log_always("Parking...")
                    self._unload_encoder(self.encoder_unload_max)
                    self._log_always("Filament detected and parked in gate #%d" % gate)
                    return
                except MmuError as ee:
                    # Exception just means filament is not loaded yet, so continue
                    self._log_trace("Exception on encoder load move: %s" % str(ee))
            self._set_gate_status(gate, self.GATE_EMPTY)
            self._log_always("Filament not detected in gate #%d" % gate)
        except MmuError as ee:
            self._log_always("Filament preload for gate #%d failed: %s" % (gate, str(ee)))
        finally:
            self.calibrating = False
            self._servo_auto()
            self._set_action(current_action)

def load_config(config):
    return Mmu(config)<|MERGE_RESOLUTION|>--- conflicted
+++ resolved
@@ -149,7 +149,7 @@
     VARS_MMU_ENCODER_RESOLUTION     = "mmu_encoder_resolution"
     VARS_MMU_GEAR_ROTATION_DISTANCE = "mmu_gear_rotation_distance"
 
-    EMPTY_GATE_STATS_ENTRY = {'pauses': 0, 'loads': 0, 'load_distance': 0.0, 'load_delta': 0.0, 'unloads': 0, 'unload_distance': 0.0, 'unload_delta': 0.0, 'servo_retries': 0, 'load_failures': 0, 'unload_failures': 0}
+    EMPTY_GATE_STATS_ENTRY = {'pauses': 0, 'loads': 0, 'load_distance': 0.0, 'load_delta': 0.0, 'unloads': 0, 'unload_distance': 0.0, 'unload_delta': 0.0, 'servo_retries': 0, 'load_failures': 0, 'unload_failures': 0, 'quality': -1.}
 
     W3C_COLORS = ['aliceblue', 'antiquewhite', 'aqua', 'aquamarine', 'azure', 'beige', 'bisque', 'black', 'blanchedalmond', 'blue', 'blueviolet',
                   'brown', 'burlywood', 'cadetblue', 'chartreuse', 'chocolate', 'coral', 'cornflowerblue', 'cornsilk', 'crimson', 'cyan', 'darkblue',
@@ -253,7 +253,7 @@
         self.retry_tool_change_on_error = config.getint('retry_tool_change_on_error', 0, minval=0, maxval=1)
 
         # Internal macro overrides
-        self.pause_macro = config.get('pause_macro', 'PAUSE') # PAUL - not sure I want this
+        self.pause_macro = config.get('pause_macro', 'PAUSE')
 
         # User MMU setup
         self.mmu_num_gates = config.getint('mmu_num_gates')
@@ -385,16 +385,12 @@
                 self.default_tool_to_gate_map.append(i)
         self.tool_to_gate_map = list(self.default_tool_to_gate_map)
 
-<<<<<<< HEAD
-        # Initialize state
-=======
         # Tool speed and extrusion multipliers
         for i in range(self.mmu_num_gates):
             self.tool_extrusion_multipliers.append(1.)
             self.tool_speed_multipliers.append(1.)
 
         # Initialize state and statistics variables
->>>>>>> b86b6aec
         self._initialize_state()
         self._reset_statistics()
 
@@ -1024,19 +1020,19 @@
             rounded = self.gate_statistics[gate]
             load_slip_percent = (rounded['load_delta'] / rounded['load_distance']) * 100 if rounded['load_distance'] != 0. else 0.
             unload_slip_percent = (rounded['unload_delta'] / rounded['unload_distance']) * 100 if rounded['unload_distance'] != 0. else 0.
-            # Give the gate a reliability grading based on slippage
-            grade = load_slip_percent + unload_slip_percent
-            if rounded['load_distance'] + rounded['unload_distance'] == 0.:
+            quality = rounded['quality']
+            # Give the gate a reliability grading based on "quality" which is based on slippage
+            if quality < 0:
                 status = "n/a"
-            elif grade < 2.:
+            elif quality > 0.98:
                 status = "Great"
-            elif grade < 4.:
+            elif quality > 0.96:
                 status = "Good"
-            elif grade < 6.:
+            elif quality > 0.94:
                 status = "Marginal"
-            elif grade < 8.:
-                status = "Degraded"
-            elif grade < 10.:
+            elif quality > 0.92:
+                status = "Dequality"
+            elif quality > 0.90:
                 status = "Poor"
             else:
                 status = "Terrible"
@@ -1206,9 +1202,6 @@
         msg += " on gate %s" % self._selected_gate_string()
         msg += ". Toolhead position saved" if self.saved_toolhead_position else ""
 
-#        if detail:
-#            msg += "\nFilament position:%s" % self._state_to_human_string()
-#
         if config:
             msg += "\n\nConfiguration:\nFilament homes"
             if self._must_home_to_extruder():
@@ -1986,8 +1979,7 @@
     def _set_print_job_state(self, print_state):
         if print_state != self.print_job_state:
             idle_timeout = self.printer.lookup_object("idle_timeout").idle_timeout
-            # PAUL this should be trace
-            self._log_error("Job State: %s -> %s (MMU State: Encoder: %s, Synced: %s, Paused temp: %s, Position saved: %s, Printer paused: %s, Idle timeout: %.2fs)"
+            self._log_debug("Job State: %s -> %s (MMU State: Encoder: %s, Synced: %s, Paused temp: %s, Position saved: %s, Printer paused: %s, Idle timeout: %.2fs)"
                     % (self.print_job_state.upper(), print_state.upper(), self._get_encoder_state(), self.gear_stepper.is_synced(), self.paused_extruder_temp,
                         self.saved_toolhead_position, self._is_paused(), idle_timeout))
             self.print_job_state = print_state
@@ -2626,6 +2618,14 @@
             else:
                 self._track_gate_statistics('unload_distance', self.gate_selected, -dist)
                 self._track_gate_statistics('unload_delta', self.gate_selected, delta)
+            if dist != 0:
+                quality = abs(1. - delta / dist)
+                cur_quality = self.gate_statistics[self.gate_selected]['quality']
+                if cur_quality < 0:
+                    self.gate_statistics[self.gate_selected]['quality'] = quality
+                else:
+                    # Average down over 10 swaps
+                    self.gate_statistics[self.gate_selected]['quality'] = (cur_quality * 9 + quality) / 10
 
         if homing_move != 0:
             return homed, actual, delta
@@ -3827,18 +3827,10 @@
         self._track_swap_completed()
         gcode = self.printer.lookup_object('gcode_macro _MMU_POST_LOAD', None)
         if gcode is not None:
-<<<<<<< HEAD
             self._wrap_gcode_command("_MMU_POST_LOAD", exception=True)
 
         self._restore_toolhead_position("change_tool")
-=======
-            try:
-                self.gcode.run_script_from_command("_MMU_POST_LOAD")
-            except Exception as e:
-                raise MmuError("Error running user _MMU_POST_LOAD macro: %s" % str(e))
-        self._restore_toolhead_position()
         self._restore_tool_override(self.tool_selected)
->>>>>>> b86b6aec
         self.gcode.run_script_from_command("M117 T%s" % tool)
 
     def _unselect_tool(self):
@@ -4129,7 +4121,7 @@
 
     # Not a user facing command - used in automatic wrapper
     cmd_PAUSE_help = "Wrapper around default PAUSE macro"
-    def cmd_PAUSE(self, gcmd): # PAUL WIP
+    def cmd_PAUSE(self, gcmd):
         if self.is_enabled:
             self._log_trace("MMU PAUSE wrapper called")
             # TODO what is the semantic meaning for mmu if called during a print?
@@ -4142,35 +4134,6 @@
             self._log_trace("MMU CLEAR_PAUSE wrapper called")
             # TODO what is the semantic meaning for mmu if called during a print?
         self._wrap_gcode_command("__CLEAR_PAUSE") # User defined or Klipper default behavior
-
-# PAUL old MMU_RESUME
-#    # Not a user facing command - used in automatic wrapper
-#    cmd_MMU_RESUME_help = "Wrapper around default RESUME macro"
-#    def cmd_MMU_RESUME(self, gcmd):
-#        if not self.is_enabled:
-#            self._wrap_gcode_command("__RESUME") # User defined or Klipper default behavior
-#            return
-#
-#        self._log_debug("MMU_RESUME wrapper called")
-#        if self._is_mmu_paused():
-#            self._mmu_unlock()
-#
-#        if not self.printer.lookup_object("pause_resume").is_paused:
-#            self._log_always("Print is not paused")
-#            return
-#
-#        # Sanity check we are ready to go
-#        if self._is_in_print() and self.filament_pos != self.FILAMENT_POS_LOADED:
-#            if self._check_toolhead_sensor() == 1:
-#                self._set_filament_pos(self.FILAMENT_POS_LOADED, silent=True)
-#                self._log_always("Automatically set filament state to LOADED based on toolhead sensor")
-#            else:
-#                self._log_always("State does not indicate flament is LOADED.  Please run `MMU_RECOVER LOADED=1` first")
-#                return
-#
-#        self._wrap_gcode_command("__RESUME")
-#        self._resume()
-#        # Continue printing...
 
     # Not a user facing command - used in automatic wrapper
     cmd_MMU_CANCEL_PRINT_help = "Wrapper around default CANCEL_PRINT macro"
